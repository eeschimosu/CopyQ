<!DOCTYPE TS>
<TS version="2.1" language="pt_BR">
<context>
    <name>AboutDialog</name>
    <message>
        <location filename="../src/ui/aboutdialog.ui" line="14"/>
        <source>CopyQ About</source>
        <translation>Sobre o CopyQ</translation>
    </message>
    <message>
        <location filename="../src/gui/aboutdialog.cpp" line="123"/>
        <source>Clipboard Manager</source>
        <translation>Gerenciador do clipboard</translation>
    </message>
    <message>
        <location filename="../src/gui/aboutdialog.cpp" line="128"/>
        <source>Author</source>
        <translation>Autor</translation>
    </message>
    <message>
        <location filename="../src/gui/aboutdialog.cpp" line="129"/>
        <source>E-mail</source>
        <translation>E-mail</translation>
    </message>
    <message>
        <location filename="../src/gui/aboutdialog.cpp" line="130"/>
        <source>Web</source>
        <translation>Web</translation>
    </message>
    <message>
        <location filename="../src/gui/aboutdialog.cpp" line="131"/>
        <source>Wiki</source>
        <translation>Wiki</translation>
    </message>
    <message>
        <location filename="../src/gui/aboutdialog.cpp" line="141"/>
        <source>Development</source>
        <translation>Desenvolvimento</translation>
    </message>
    <message>
        <location filename="../src/gui/aboutdialog.cpp" line="167"/>
        <source>Library used in the application</source>
        <comment>Qt library description</comment>
        <translation>Biblioteca usada na aplicação</translation>
    </message>
    <message>
        <location filename="../src/gui/aboutdialog.cpp" line="169"/>
        <source>Library used in the application</source>
        <comment>LibQxt library description</comment>
        <translation>Biblioteca usada na aplicação</translation>
    </message>
    <message>
        <location filename="../src/gui/aboutdialog.cpp" line="171"/>
        <source>Iconic font used in the application</source>
        <comment>Font Awesome description</comment>
        <translation>Fonte usada na aplicação</translation>
    </message>
    <message>
        <location filename="../src/gui/aboutdialog.cpp" line="173"/>
        <source>Color palette used for themes</source>
        <comment>Solarized palette/themes description</comment>
        <translation>Paleta de cores usada no tema</translation>
    </message>
    <message>
        <location filename="../src/gui/aboutdialog.cpp" line="175"/>
        <source>Free web-based translation management system</source>
        <comment>Weblate description</comment>
        <translation>Sistema de gerenciamento de tradução gratuito baseado na web</translation>
    </message>
    <message>
        <location filename="../src/gui/aboutdialog.cpp" line="180"/>
        <source>Keyboard</source>
        <translation>Teclado</translation>
    </message>
    <message>
        <location filename="../src/gui/aboutdialog.cpp" line="181"/>
        <source>Type any text to search the clipboard history.</source>
        <translation>Escreva qualquer texto para buscar no histórico do clipboard.</translation>
    </message>
    <message>
        <location filename="../src/gui/aboutdialog.cpp" line="185"/>
        <source>Item list navigation</source>
        <translation>Lista de itens de navegação</translation>
    </message>
    <message>
        <location filename="../src/gui/aboutdialog.cpp" line="185"/>
        <source>Up/Down, Page Up/Down, Home/End</source>
        <translation>Cima/Baixo, Page Up/Down, Home/End</translation>
    </message>
    <message>
        <location filename="../src/gui/aboutdialog.cpp" line="186"/>
        <source>Tab navigation</source>
        <translation>Navegação de abas</translation>
    </message>
    <message>
        <location filename="../src/gui/aboutdialog.cpp" line="187"/>
        <source>Left, Right, %1, %2</source>
        <comment>Keys for tab navigation (%1, %2 are the standard keys).</comment>
        <translation>Esquerda, Direita, %1, %2</translation>
    </message>
    <message>
        <location filename="../src/gui/aboutdialog.cpp" line="191"/>
        <source>Move selected items</source>
        <translation>Mover itens selecionados</translation>
    </message>
    <message>
        <location filename="../src/gui/aboutdialog.cpp" line="191"/>
        <source>Ctrl+Up/Down, Ctrl+Home/End</source>
        <translation>Ctrl+Cima/baixo, Ctrl+Home/End</translation>
    </message>
    <message>
        <location filename="../src/gui/aboutdialog.cpp" line="192"/>
        <source>Reset search or hide window</source>
        <translation>Apagar buscas ou ocultar janela</translation>
    </message>
    <message>
        <location filename="../src/gui/aboutdialog.cpp" line="192"/>
        <source>Escape</source>
        <translation type="unfinished"/>
    </message>
    <message>
        <location filename="../src/gui/aboutdialog.cpp" line="193"/>
        <source>Delete item</source>
        <translation>Apagar item</translation>
    </message>
    <message>
        <location filename="../src/gui/aboutdialog.cpp" line="194"/>
        <source>Put selected items into clipboard</source>
        <translation type="unfinished"/>
    </message>
    <message>
        <location filename="../src/gui/aboutdialog.cpp" line="194"/>
        <source>Enter</source>
        <translation type="unfinished"/>
    </message>
    <message>
        <location filename="../src/gui/aboutdialog.cpp" line="195"/>
        <source>Change item display format</source>
        <translation type="unfinished"/>
    </message>
    <message>
        <location filename="../src/gui/aboutdialog.cpp" line="195"/>
        <source>Ctrl+Left/Right</source>
        <translation type="unfinished"/>
    </message>
    <message>
        <location filename="../src/gui/aboutdialog.cpp" line="196"/>
        <source>Edit Item</source>
        <translation type="unfinished"/>
    </message>
    <message>
        <location filename="../src/gui/aboutdialog.cpp" line="196"/>
        <source>F2</source>
        <translation type="unfinished"/>
    </message>
</context>
<context>
    <name>ActionDialog</name>
    <message>
        <location filename="../src/ui/actiondialog.ui" line="14"/>
        <source>CopyQ Action Dialog</source>
        <translation type="unfinished"/>
    </message>
    <message>
        <location filename="../src/ui/actiondialog.ui" line="20"/>
        <source>&lt;b&gt;%1&lt;/b&gt; in the &lt;b&gt;command&lt;/b&gt; is &lt;b&gt;text&lt;/b&gt; of selected items. The text can be also modified and passed to &lt;b&gt;standard input&lt;/b&gt; of command. It's also possible to chain commands using &lt;b&gt;|&lt;/b&gt; character (i.e. passing standard output).</source>
        <translation type="unfinished"/>
    </message>
    <message>
        <location filename="../src/ui/actiondialog.ui" line="36"/>
        <source>Co&amp;mmand (%1 is text of selected items):</source>
        <translation type="unfinished"/>
    </message>
    <message>
        <location filename="../src/ui/actiondialog.ui" line="61"/>
        <source>Standard &amp;input:</source>
        <translation type="unfinished"/>
    </message>
    <message>
        <location filename="../src/ui/actiondialog.ui" line="71"/>
        <source>Store standard o&amp;utput:</source>
        <translation type="unfinished"/>
    </message>
    <message>
        <location filename="../src/ui/actiondialog.ui" line="81"/>
        <source>Send data of given MIME type to standard input of command (leave empty to disable).</source>
        <translation type="unfinished"/>
    </message>
    <message>
        <location filename="../src/ui/actiondialog.ui" line="88"/>
        <source>Create items from standard output of the program (leave empty to disable).</source>
        <translation type="unfinished"/>
    </message>
    <message>
        <location filename="../src/ui/actiondialog.ui" line="105"/>
        <source>&amp;Separator for new items:</source>
        <translation type="unfinished"/>
    </message>
    <message>
        <location filename="../src/ui/actiondialog.ui" line="115"/>
        <source>&lt;p&gt;Regular expression for splitting output into multiple items.&lt;\p&gt;
&lt;p&gt;Use &lt;b&gt;\n&lt;/b&gt; to store each line to separate item.&lt;/p&gt;</source>
        <translation type="unfinished"/>
    </message>
    <message>
        <location filename="../src/ui/actiondialog.ui" line="119"/>
        <source>\n</source>
        <translation type="unfinished"/>
    </message>
    <message>
        <location filename="../src/ui/actiondialog.ui" line="126"/>
        <source>Output &amp;tab:</source>
        <translation type="unfinished"/>
    </message>
    <message>
        <location filename="../src/ui/actiondialog.ui" line="136"/>
        <source>Save items in tab with given name (leave empty to save in the current tab)</source>
        <translation type="unfinished"/>
    </message>
    <message>
        <location filename="../src/gui/actiondialog.cpp" line="295"/>
        <source>Command saved</source>
        <translation type="unfinished"/>
    </message>
    <message>
        <location filename="../src/gui/actiondialog.cpp" line="296"/>
        <source>Command was saved and can be accessed from item menu.
You can set up the command in preferences.</source>
        <translation type="unfinished"/>
    </message>
</context>
<context>
    <name>ActionHandler</name>
    <message>
        <location filename="../src/gui/actionhandler.cpp" line="123"/>
        <source>Error: %1
</source>
        <translation type="unfinished"/>
    </message>
    <message>
        <location filename="../src/gui/actionhandler.cpp" line="126"/>
        <source>Exit code: %1
</source>
        <translation type="unfinished"/>
    </message>
    <message>
        <location filename="../src/gui/actionhandler.cpp" line="148"/>
        <source>Command %1</source>
        <translation type="unfinished"/>
    </message>
</context>
<context>
    <name>ClientSocket</name>
    <message>
        <location filename="../src/common/clientsocket.cpp" line="192"/>
        <location filename="../src/common/clientsocket.cpp" line="250"/>
        <source>Failed to read message from client!</source>
        <translation type="unfinished"/>
    </message>
</context>
<context>
    <name>ClipboardBrowser</name>
    <message>
        <location filename="../src/gui/clipboardbrowser.cpp" line="675"/>
        <source>Searching %p%...</source>
        <comment>Text in progress bar for searching/filtering items; %p is amount in percent</comment>
        <translation type="unfinished"/>
    </message>
    <message>
        <location filename="../src/gui/clipboardbrowser.cpp" line="2053"/>
        <source>Discard Changes?</source>
        <translation type="unfinished"/>
    </message>
    <message>
        <location filename="../src/gui/clipboardbrowser.cpp" line="2054"/>
        <source>Do you really want to &lt;strong&gt;discard changes&lt;/strong&gt;?</source>
        <translation type="unfinished"/>
    </message>
</context>
<context>
    <name>ClipboardClient</name>
    <message>
        <location filename="../src/app/clipboardclient.cpp" line="38"/>
        <source>Cannot connect to server! Start CopyQ server first.</source>
        <translation type="unfinished"/>
    </message>
    <message>
        <location filename="../src/app/clipboardclient.cpp" line="72"/>
        <source>Connection lost!</source>
        <translation type="unfinished"/>
    </message>
</context>
<context>
    <name>ClipboardDialog</name>
    <message>
        <location filename="../src/ui/clipboarddialog.ui" line="20"/>
        <source>CopyQ Clipboard Content</source>
        <translation type="unfinished"/>
    </message>
    <message>
        <location filename="../src/ui/clipboarddialog.ui" line="73"/>
        <source>&amp;Formats:</source>
        <translation type="unfinished"/>
    </message>
    <message>
        <location filename="../src/ui/clipboarddialog.ui" line="112"/>
        <source>C&amp;ontent:</source>
        <translation type="unfinished"/>
    </message>
    <message>
        <location filename="../src/ui/clipboarddialog.ui" line="146"/>
        <source>Remove Format</source>
        <translation type="unfinished"/>
    </message>
    <message>
        <location filename="../src/gui/clipboarddialog.cpp" line="48"/>
        <source>CopyQ Item Content</source>
        <translation type="unfinished"/>
    </message>
    <message>
        <location filename="../src/gui/clipboarddialog.cpp" line="99"/>
        <source>&lt;strong&gt;Size:&lt;/strong&gt; %1 bytes</source>
        <comment>Size of data in bytes</comment>
        <translation type="unfinished"/>
    </message>
</context>
<context>
    <name>ClipboardServer</name>
    <message>
        <location filename="../src/app/clipboardserver.cpp" line="77"/>
        <source>CopyQ server is already running.</source>
        <translation type="unfinished"/>
    </message>
    <message>
        <location filename="../src/app/clipboardserver.cpp" line="259"/>
        <source>Cancel Active Commands</source>
        <translation type="unfinished"/>
    </message>
    <message>
        <location filename="../src/app/clipboardserver.cpp" line="260"/>
        <source>Cancel active commands and exit?</source>
        <translation type="unfinished"/>
    </message>
    <message>
        <location filename="../src/app/clipboardserver.cpp" line="263"/>
        <source>Cancel Exiting</source>
        <translation type="unfinished"/>
    </message>
    <message>
        <location filename="../src/app/clipboardserver.cpp" line="264"/>
        <source>Exit Anyway</source>
        <translation type="unfinished"/>
    </message>
</context>
<context>
    <name>CommandWidget</name>
    <message>
        <location filename="../src/ui/commandwidget.ui" line="28"/>
        <source>&amp;Name:</source>
        <translation type="unfinished"/>
    </message>
    <message>
        <location filename="../src/ui/commandwidget.ui" line="38"/>
        <source>Command name shown in menu</source>
        <translation type="unfinished"/>
    </message>
    <message>
        <location filename="../src/ui/commandwidget.ui" line="50"/>
        <source>Type of Action</source>
        <translation type="unfinished"/>
    </message>
    <message>
        <location filename="../src/ui/commandwidget.ui" line="71"/>
        <source>Run the command automatically if clipboard has new content</source>
        <translation type="unfinished"/>
    </message>
    <message>
        <location filename="../src/ui/commandwidget.ui" line="74"/>
        <source>Auto&amp;matic</source>
        <translation type="unfinished"/>
    </message>
    <message>
        <location filename="../src/ui/commandwidget.ui" line="81"/>
        <source>Show command in context menu of matching items</source>
        <translation type="unfinished"/>
    </message>
    <message>
        <location filename="../src/ui/commandwidget.ui" line="84"/>
        <source>In M&amp;enu</source>
        <translation type="unfinished"/>
    </message>
    <message>
        <location filename="../src/ui/commandwidget.ui" line="93"/>
        <source>&amp;Global Shortcut:</source>
        <translation type="unfinished"/>
    </message>
    <message>
        <location filename="../src/ui/commandwidget.ui" line="128"/>
        <source>Match Items</source>
        <translation type="unfinished"/>
    </message>
    <message>
        <location filename="../src/ui/commandwidget.ui" line="152"/>
        <source>Data of this MIME type will be sent to standard input of command.
Leave empty to disable this.</source>
        <translation type="unfinished"/>
    </message>
    <message>
        <location filename="../src/ui/commandwidget.ui" line="163"/>
        <source>&amp;Format:</source>
        <translation type="unfinished"/>
    </message>
    <message>
        <location filename="../src/ui/commandwidget.ui" line="173"/>
        <source>&lt;p&gt;Use command only for items copied to clipboard from window with title text that matches this regular expression (leave empty to match any window). On OS X, this contains the applicaton name followed by a dash (&amp;quot;-&amp;quot;) then the window title. E.g. &amp;quot;Safari - GitHub&amp;quot;.&lt;/p&gt;</source>
        <translation type="unfinished"/>
    </message>
    <message>
        <location filename="../src/ui/commandwidget.ui" line="180"/>
        <source>&amp;Window:</source>
        <translation type="unfinished"/>
    </message>
    <message>
        <location filename="../src/ui/commandwidget.ui" line="190"/>
        <source>&lt;p&gt;Use command only for items whose text match this regular expression (leave empty to match anything).&lt;/p&gt;&lt;p&gt;&lt;span style=" font-weight:600;"&gt;Examples:&lt;/span&gt;&lt;/p&gt;&lt;p&gt;  Match URL    &lt;span style=" font-weight:600;"&gt;^(https?|ftp)://&lt;/span&gt;&lt;/p&gt;&lt;p&gt;  Match PDF filenames    &lt;span style=" font-weight:600;"&gt;\.pdf$&lt;/span&gt;&lt;/p&gt;&lt;p&gt;  Match single character    &lt;span style=" font-weight:600;"&gt;^.$&lt;/span&gt;&lt;/p&gt;&lt;p&gt;  Match remote multimedia    &lt;span style=" font-weight:600;"&gt;^http://.*\.(ogv|vlc|mp4|mp3)$&lt;/span&gt;&lt;/p&gt;</source>
        <translation type="unfinished"/>
    </message>
    <message>
        <location filename="../src/ui/commandwidget.ui" line="203"/>
        <source>&amp;Content:</source>
        <translation type="unfinished"/>
    </message>
    <message>
        <location filename="../src/ui/commandwidget.ui" line="213"/>
        <source>&amp;Filter:</source>
        <translation type="unfinished"/>
    </message>
    <message>
        <location filename="../src/ui/commandwidget.ui" line="223"/>
        <source>&lt;p&gt;Use commands only if filter command succeeds.&lt;/p&gt;

&lt;p&gt;Item text is passed to &lt;b&gt;standard input&lt;/b&gt; of the filter command. The item is &lt;b&gt;matched only if the filter command exit code is 0&lt;/b&gt;.&lt;/p&gt;

&lt;p&gt;Use &lt;b&gt;%1&lt;/b&gt; for item text passed as argument and &lt;b&gt;%2&lt;/b&gt; to &lt;b&gt;%9&lt;/b&gt; for arguments captured by regular expression (parts enclosed in parentheses).&lt;/p&gt;

&lt;p&gt;Use &lt;b&gt;|&lt;/b&gt; to chain commands (pass standard output to next command).&lt;/p&gt;</source>
        <translation type="unfinished"/>
    </message>
    <message>
        <location filename="../src/ui/commandwidget.ui" line="239"/>
        <source>Comma&amp;nd</source>
        <translation type="unfinished"/>
    </message>
    <message>
        <location filename="../src/ui/commandwidget.ui" line="257"/>
        <source>&lt;p&gt;Command to run. Use &lt;b&gt;%1&lt;/b&gt; for item text passed as argument and &lt;b&gt;%2&lt;/b&gt; to &lt;b&gt;%9&lt;/b&gt; for arguments captured by regular expression (parts enclosed in parentheses).&lt;/p&gt;

&lt;p&gt;Use &lt;b&gt;|&lt;/b&gt; to chain commands (pass standard output to next command).&lt;/p&gt;</source>
        <translation type="unfinished"/>
    </message>
    <message>
        <location filename="../src/ui/commandwidget.ui" line="272"/>
        <source>Action</source>
        <translation type="unfinished"/>
    </message>
    <message>
        <location filename="../src/ui/commandwidget.ui" line="295"/>
        <source>Copy to &amp;tab:</source>
        <translation type="unfinished"/>
    </message>
    <message>
        <location filename="../src/ui/commandwidget.ui" line="305"/>
        <source>Name of tab to copy new items into (leave empty not to copy)</source>
        <translation type="unfinished"/>
    </message>
    <message>
        <location filename="../src/ui/commandwidget.ui" line="317"/>
        <source>Remove matching item

Note: If this is applied automatically, no other automatic commands are executed.</source>
        <translation type="unfinished"/>
    </message>
    <message>
        <location filename="../src/ui/commandwidget.ui" line="322"/>
        <source>&amp;Remove Item</source>
        <translation type="unfinished"/>
    </message>
    <message>
        <location filename="../src/ui/commandwidget.ui" line="332"/>
        <source>Menu Action</source>
        <translation type="unfinished"/>
    </message>
    <message>
        <location filename="../src/ui/commandwidget.ui" line="353"/>
        <source>Hide window after command is activated from context menu of an item.</source>
        <translation type="unfinished"/>
    </message>
    <message>
        <location filename="../src/ui/commandwidget.ui" line="356"/>
        <source>&amp;Hide main window after activation</source>
        <translation type="unfinished"/>
    </message>
    <message>
        <location filename="../src/ui/commandwidget.ui" line="371"/>
        <source>&amp;Shortcut:</source>
        <translation type="unfinished"/>
    </message>
    <message>
        <location filename="../src/ui/commandwidget.ui" line="406"/>
        <source>Command options</source>
        <translation type="unfinished"/>
    </message>
    <message>
        <location filename="../src/ui/commandwidget.ui" line="432"/>
        <source>Show action dialog before executing the command</source>
        <translation type="unfinished"/>
    </message>
    <message>
        <location filename="../src/ui/commandwidget.ui" line="435"/>
        <source>&amp;Wait</source>
        <translation type="unfinished"/>
    </message>
    <message>
        <location filename="../src/ui/commandwidget.ui" line="442"/>
        <source>Change item, don't create any new items.</source>
        <translation type="unfinished"/>
    </message>
    <message>
        <location filename="../src/ui/commandwidget.ui" line="445"/>
        <source>T&amp;ransform</source>
        <translation type="unfinished"/>
    </message>
    <message>
        <location filename="../src/ui/commandwidget.ui" line="462"/>
        <source>O&amp;utput:</source>
        <translation type="unfinished"/>
    </message>
    <message>
        <location filename="../src/ui/commandwidget.ui" line="472"/>
        <source>Create items from standard output of the program (leave empty to disable).</source>
        <translation type="unfinished"/>
    </message>
    <message>
        <location filename="../src/ui/commandwidget.ui" line="482"/>
        <source>&amp;Separator:</source>
        <translation type="unfinished"/>
    </message>
    <message>
        <location filename="../src/ui/commandwidget.ui" line="492"/>
        <source>Separator to match for splitting the output to multiple items</source>
        <translation type="unfinished"/>
    </message>
    <message>
        <location filename="../src/ui/commandwidget.ui" line="495"/>
        <source>\n</source>
        <translation type="unfinished"/>
    </message>
    <message>
        <location filename="../src/ui/commandwidget.ui" line="502"/>
        <source>Output &amp;tab:</source>
        <translation type="unfinished"/>
    </message>
    <message>
        <location filename="../src/ui/commandwidget.ui" line="512"/>
        <source>Save items in tab with given name (leave empty to save in first tab)</source>
        <translation type="unfinished"/>
    </message>
</context>
<context>
    <name>ConfigTabAppearance</name>
    <message>
        <location filename="../src/ui/configtabappearance.ui" line="62"/>
        <source>Background</source>
        <translation type="unfinished"/>
    </message>
    <message>
        <location filename="../src/ui/configtabappearance.ui" line="69"/>
        <source>Notes</source>
        <translation type="unfinished"/>
    </message>
    <message>
        <location filename="../src/ui/configtabappearance.ui" line="104"/>
        <source>Found</source>
        <translation type="unfinished"/>
    </message>
    <message>
        <location filename="../src/ui/configtabappearance.ui" line="111"/>
        <source>Selected</source>
        <translation type="unfinished"/>
    </message>
    <message>
        <location filename="../src/ui/configtabappearance.ui" line="174"/>
        <source>Number</source>
        <translation type="unfinished"/>
    </message>
    <message>
        <location filename="../src/ui/configtabappearance.ui" line="181"/>
        <source>Normal</source>
        <translation type="unfinished"/>
    </message>
    <message>
        <location filename="../src/ui/configtabappearance.ui" line="188"/>
        <source>Editor</source>
        <translation type="unfinished"/>
    </message>
    <message>
        <location filename="../src/ui/configtabappearance.ui" line="195"/>
        <source>Font</source>
        <translation type="unfinished"/>
    </message>
    <message>
        <location filename="../src/ui/configtabappearance.ui" line="223"/>
        <source>Alternate</source>
        <translation type="unfinished"/>
    </message>
    <message>
        <location filename="../src/ui/configtabappearance.ui" line="230"/>
        <source>Foreground</source>
        <translation type="unfinished"/>
    </message>
    <message>
        <location filename="../src/ui/configtabappearance.ui" line="251"/>
        <source>Notification</source>
        <translation type="unfinished"/>
    </message>
    <message>
        <location filename="../src/ui/configtabappearance.ui" line="283"/>
        <source>Show &amp;Number</source>
        <translation type="unfinished"/>
    </message>
    <message>
        <location filename="../src/ui/configtabappearance.ui" line="290"/>
        <source>Show scrollbars</source>
        <translation type="unfinished"/>
    </message>
    <message>
        <location filename="../src/ui/configtabappearance.ui" line="293"/>
        <source>Sc&amp;rollbars</source>
        <translation type="unfinished"/>
    </message>
    <message>
        <location filename="../src/ui/configtabappearance.ui" line="300"/>
        <source>Use icons from desktop environment whenever possible.</source>
        <translation type="unfinished"/>
    </message>
    <message>
        <location filename="../src/ui/configtabappearance.ui" line="303"/>
        <source>S&amp;ystem Icons</source>
        <translation type="unfinished"/>
    </message>
    <message>
        <location filename="../src/ui/configtabappearance.ui" line="310"/>
        <source>&amp;Antialias</source>
        <translation type="unfinished"/>
    </message>
    <message>
        <location filename="../src/ui/configtabappearance.ui" line="319"/>
        <source>Set colors for tabs, tool bar and menus</source>
        <translation type="unfinished"/>
    </message>
    <message>
        <location filename="../src/ui/configtabappearance.ui" line="341"/>
        <source>&amp;Reset Theme</source>
        <translation type="unfinished"/>
    </message>
    <message>
        <location filename="../src/ui/configtabappearance.ui" line="348"/>
        <source>Theme:</source>
        <translation type="unfinished"/>
    </message>
    <message>
        <location filename="../src/ui/configtabappearance.ui" line="355"/>
        <source>&amp;Load Theme</source>
        <translation type="unfinished"/>
    </message>
    <message>
        <location filename="../src/ui/configtabappearance.ui" line="362"/>
        <source>&amp;Save Theme</source>
        <translation type="unfinished"/>
    </message>
    <message>
        <location filename="../src/ui/configtabappearance.ui" line="369"/>
        <source>Edit current theme in external editor</source>
        <translation type="unfinished"/>
    </message>
    <message>
        <location filename="../src/ui/configtabappearance.ui" line="372"/>
        <source>E&amp;dit Theme</source>
        <translation type="unfinished"/>
    </message>
    <message>
        <location filename="../src/ui/configtabappearance.ui" line="393"/>
        <source>Preview:</source>
        <translation type="unfinished"/>
    </message>
    <message>
        <location filename="../src/gui/configtabappearance.cpp" line="184"/>
        <source>item</source>
        <comment>Search expression in preview in Appearance tab.</comment>
        <translation type="unfinished"/>
    </message>
    <message>
        <location filename="../src/gui/configtabappearance.cpp" line="188"/>
        <source>Search string is %1.</source>
        <translation type="unfinished"/>
    </message>
    <message>
        <location filename="../src/gui/configtabappearance.cpp" line="189"/>
        <source>Select an item and
press F2 to edit.</source>
        <translation type="unfinished"/>
    </message>
    <message>
        <location filename="../src/gui/configtabappearance.cpp" line="191"/>
        <source>Select items and move them with
CTRL and up or down key.</source>
        <translation type="unfinished"/>
    </message>
    <message>
        <location filename="../src/gui/configtabappearance.cpp" line="193"/>
        <source>Remove item with Delete key.</source>
        <translation type="unfinished"/>
    </message>
    <message>
        <location filename="../src/gui/configtabappearance.cpp" line="195"/>
        <source>Example item %1</source>
        <translation type="unfinished"/>
    </message>
    <message>
        <location filename="../src/gui/configtabappearance.cpp" line="197"/>
        <source>Some random notes (Shift+F2 to edit)</source>
        <translation type="unfinished"/>
    </message>
    <message>
        <location filename="../src/gui/configtabappearance.cpp" line="466"/>
        <source>Open Theme File</source>
        <translation type="unfinished"/>
    </message>
    <message>
        <location filename="../src/gui/configtabappearance.cpp" line="478"/>
        <source>Save Theme File As</source>
        <translation type="unfinished"/>
    </message>
    <message>
        <location filename="../src/gui/configtabappearance.cpp" line="502"/>
        <source>No External Editor</source>
        <translation type="unfinished"/>
    </message>
    <message>
        <location filename="../src/gui/configtabappearance.cpp" line="503"/>
        <source>Set external editor command first!</source>
        <translation type="unfinished"/>
    </message>
    <message>
        <location filename="../src/gui/configtabappearance.cpp" line="712"/>
        <source>Abc</source>
        <comment>Preview text for font settings in appearance dialog</comment>
        <translation type="unfinished"/>
    </message>
</context>
<context>
    <name>ConfigTabShortcuts</name>
    <message>
        <location filename="../src/gui/configtabshortcuts.cpp" line="105"/>
        <source>&amp;New Item</source>
        <translation type="unfinished"/>
    </message>
    <message>
        <location filename="../src/gui/configtabshortcuts.cpp" line="106"/>
        <source>&amp;Import Tab...</source>
        <translation type="unfinished"/>
    </message>
    <message>
        <location filename="../src/gui/configtabshortcuts.cpp" line="106"/>
        <source>Ctrl+I</source>
        <translation type="unfinished"/>
    </message>
    <message>
        <location filename="../src/gui/configtabshortcuts.cpp" line="107"/>
        <source>&amp;Export Tab...</source>
        <translation type="unfinished"/>
    </message>
    <message>
        <location filename="../src/gui/configtabshortcuts.cpp" line="108"/>
        <source>&amp;Preferences...</source>
        <translation type="unfinished"/>
    </message>
    <message>
        <location filename="../src/gui/configtabshortcuts.cpp" line="108"/>
        <location filename="../src/tests/tests.cpp" line="1413"/>
        <source>Ctrl+P</source>
        <translation type="unfinished"/>
    </message>
    <message>
        <location filename="../src/gui/configtabshortcuts.cpp" line="109"/>
        <source>Show &amp;Clipboard Content</source>
        <translation type="unfinished"/>
    </message>
    <message>
        <location filename="../src/gui/configtabshortcuts.cpp" line="109"/>
        <source>Ctrl+Shift+C</source>
        <translation type="unfinished"/>
    </message>
    <message>
        <location filename="../src/gui/configtabshortcuts.cpp" line="110"/>
        <source>&amp;Toggle Clipboard Storing</source>
        <translation type="unfinished"/>
    </message>
    <message>
        <location filename="../src/gui/configtabshortcuts.cpp" line="110"/>
        <source>Ctrl+Shift+X</source>
        <translation type="unfinished"/>
    </message>
    <message>
        <location filename="../src/gui/configtabshortcuts.cpp" line="111"/>
        <source>P&amp;rocess Manager</source>
        <translation type="unfinished"/>
    </message>
    <message>
        <location filename="../src/gui/configtabshortcuts.cpp" line="111"/>
        <source>Ctrl+Shift+Z</source>
        <translation type="unfinished"/>
    </message>
    <message>
        <location filename="../src/gui/configtabshortcuts.cpp" line="112"/>
        <source>E&amp;xit</source>
        <translation type="unfinished"/>
    </message>
    <message>
        <location filename="../src/gui/configtabshortcuts.cpp" line="112"/>
        <source>Ctrl+Q</source>
        <translation type="unfinished"/>
    </message>
    <message>
        <location filename="../src/gui/configtabshortcuts.cpp" line="114"/>
        <source>&amp;Sort Selected Items</source>
        <translation type="unfinished"/>
    </message>
    <message>
        <location filename="../src/gui/configtabshortcuts.cpp" line="114"/>
        <source>Ctrl+Shift+S</source>
        <translation type="unfinished"/>
    </message>
    <message>
        <location filename="../src/gui/configtabshortcuts.cpp" line="115"/>
        <source>&amp;Reverse Selected Items</source>
        <translation type="unfinished"/>
    </message>
    <message>
        <location filename="../src/gui/configtabshortcuts.cpp" line="115"/>
        <source>Ctrl+Shift+R</source>
        <translation type="unfinished"/>
    </message>
    <message>
        <location filename="../src/gui/configtabshortcuts.cpp" line="116"/>
        <source>&amp;Paste Items</source>
        <translation type="unfinished"/>
    </message>
    <message>
        <location filename="../src/gui/configtabshortcuts.cpp" line="117"/>
        <source>&amp;Copy Selected Items</source>
        <translation type="unfinished"/>
    </message>
    <message>
        <location filename="../src/gui/configtabshortcuts.cpp" line="119"/>
        <source>Move to &amp;Clipboard</source>
        <translation type="unfinished"/>
    </message>
    <message>
        <location filename="../src/gui/configtabshortcuts.cpp" line="120"/>
        <source>&amp;Show Content...</source>
        <translation type="unfinished"/>
    </message>
    <message>
        <location filename="../src/gui/configtabshortcuts.cpp" line="120"/>
        <source>F4</source>
        <translation type="unfinished"/>
    </message>
    <message>
        <location filename="../src/gui/configtabshortcuts.cpp" line="121"/>
        <source>&amp;Edit</source>
        <translation type="unfinished"/>
    </message>
    <message>
        <location filename="../src/gui/configtabshortcuts.cpp" line="121"/>
        <source>F2</source>
        <translation type="unfinished"/>
    </message>
    <message>
        <location filename="../src/gui/configtabshortcuts.cpp" line="122"/>
        <source>&amp;Edit Notes</source>
        <translation type="unfinished"/>
    </message>
    <message>
        <location filename="../src/gui/configtabshortcuts.cpp" line="122"/>
        <source>Shift+F2</source>
        <translation type="unfinished"/>
    </message>
    <message>
        <location filename="../src/gui/configtabshortcuts.cpp" line="123"/>
        <source>E&amp;dit with editor</source>
        <translation type="unfinished"/>
    </message>
    <message>
        <location filename="../src/gui/configtabshortcuts.cpp" line="123"/>
        <source>Ctrl+E</source>
        <translation type="unfinished"/>
    </message>
    <message>
        <location filename="../src/gui/configtabshortcuts.cpp" line="124"/>
        <source>&amp;Action...</source>
        <translation type="unfinished"/>
    </message>
    <message>
        <location filename="../src/gui/configtabshortcuts.cpp" line="124"/>
        <source>F5</source>
        <translation type="unfinished"/>
    </message>
    <message>
        <location filename="../src/gui/configtabshortcuts.cpp" line="125"/>
        <source>&amp;Next to Clipboard</source>
        <translation type="unfinished"/>
    </message>
    <message>
        <location filename="../src/gui/configtabshortcuts.cpp" line="125"/>
        <source>Ctrl+Shift+N</source>
        <translation type="unfinished"/>
    </message>
    <message>
        <location filename="../src/gui/configtabshortcuts.cpp" line="126"/>
        <source>&amp;Previous to Clipboard</source>
        <translation type="unfinished"/>
    </message>
    <message>
        <location filename="../src/gui/configtabshortcuts.cpp" line="126"/>
        <source>Ctrl+Shift+P</source>
        <translation type="unfinished"/>
    </message>
    <message>
        <location filename="../src/gui/configtabshortcuts.cpp" line="128"/>
        <source>&amp;Remove</source>
        <translation type="unfinished"/>
    </message>
    <message>
        <location filename="../src/gui/configtabshortcuts.cpp" line="130"/>
        <source>&amp;New Tab</source>
        <translation type="unfinished"/>
    </message>
    <message>
        <location filename="../src/gui/configtabshortcuts.cpp" line="130"/>
        <source>Ctrl+T</source>
        <translation type="unfinished"/>
    </message>
    <message>
        <location filename="../src/gui/configtabshortcuts.cpp" line="131"/>
        <source>Re&amp;name Tab</source>
        <translation type="unfinished"/>
    </message>
    <message>
        <location filename="../src/gui/configtabshortcuts.cpp" line="131"/>
        <source>Ctrl+F2</source>
        <translation type="unfinished"/>
    </message>
    <message>
        <location filename="../src/gui/configtabshortcuts.cpp" line="132"/>
        <source>Re&amp;move Tab</source>
        <translation type="unfinished"/>
    </message>
    <message>
        <location filename="../src/gui/configtabshortcuts.cpp" line="132"/>
        <source>Ctrl+W</source>
        <translation type="unfinished"/>
    </message>
    <message>
        <location filename="../src/gui/configtabshortcuts.cpp" line="133"/>
        <source>&amp;Change Tab Icon</source>
        <translation type="unfinished"/>
    </message>
    <message>
        <location filename="../src/gui/configtabshortcuts.cpp" line="133"/>
        <source>Ctrl+Shift+T</source>
        <translation type="unfinished"/>
    </message>
    <message>
        <location filename="../src/gui/configtabshortcuts.cpp" line="135"/>
        <source>&amp;Help</source>
        <translation type="unfinished"/>
    </message>
</context>
<context>
    <name>ConfigurationManager</name>
    <message>
        <location filename="../src/ui/configurationmanager.ui" line="20"/>
        <source>CopyQ Configuration</source>
        <translation type="unfinished"/>
    </message>
    <message>
        <location filename="../src/ui/configurationmanager.ui" line="33"/>
        <source>&amp;General</source>
        <translation type="unfinished"/>
    </message>
    <message>
        <location filename="../src/ui/configurationmanager.ui" line="90"/>
        <source>Lan&amp;guage:</source>
        <translation type="unfinished"/>
    </message>
    <message>
        <location filename="../src/ui/configurationmanager.ui" line="118"/>
        <source>Break text if it's too long to fit on line.</source>
        <translation type="unfinished"/>
    </message>
    <message>
        <location filename="../src/ui/configurationmanager.ui" line="121"/>
        <source>W&amp;rap long text</source>
        <translation type="unfinished"/>
    </message>
    <message>
        <location filename="../src/ui/configurationmanager.ui" line="128"/>
        <source>Keep main window above other windows</source>
        <translation type="unfinished"/>
    </message>
    <message>
        <location filename="../src/ui/configurationmanager.ui" line="131"/>
        <source>Always on &amp;Top</source>
        <translation type="unfinished"/>
    </message>
    <message>
        <location filename="../src/ui/configurationmanager.ui" line="138"/>
        <source>Enable to open windows on current screen. Disable to open windows where they were last closed.</source>
        <translation type="unfinished"/>
    </message>
    <message>
        <location filename="../src/ui/configurationmanager.ui" line="141"/>
        <source>O&amp;pen windows on current screen</source>
        <translation type="unfinished"/>
    </message>
    <message>
        <location filename="../src/ui/configurationmanager.ui" line="148"/>
        <source>Confirm application exit</source>
        <translation type="unfinished"/>
    </message>
    <message>
        <location filename="../src/ui/configurationmanager.ui" line="151"/>
        <source>Confirm application e&amp;xit</source>
        <translation type="unfinished"/>
    </message>
    <message>
        <location filename="../src/ui/configurationmanager.ui" line="161"/>
        <source>Run the application on system startup</source>
        <translation type="unfinished"/>
    </message>
    <message>
        <location filename="../src/ui/configurationmanager.ui" line="164"/>
        <source>&amp;Autostart</source>
        <translation type="unfinished"/>
    </message>
    <message>
        <location filename="../src/ui/configurationmanager.ui" line="171"/>
        <source>Support for Vi navigation keys (H, J, K, L and more), slash (/) key to search</source>
        <translation type="unfinished"/>
    </message>
    <message>
        <location filename="../src/ui/configurationmanager.ui" line="174"/>
        <source>&amp;Vi style navigation</source>
        <translation type="unfinished"/>
    </message>
    <message>
        <location filename="../src/ui/configurationmanager.ui" line="181"/>
        <source>Clipboard Manipulation</source>
        <translation type="unfinished"/>
    </message>
    <message>
        <location filename="../src/ui/configurationmanager.ui" line="193"/>
        <source>Save text selected with mouse (primary selection) in history</source>
        <translation type="unfinished"/>
    </message>
    <message>
        <location filename="../src/ui/configurationmanager.ui" line="196"/>
        <source>(&amp;2) Store text selected using mouse</source>
        <translation type="unfinished"/>
    </message>
    <message>
        <location filename="../src/ui/configurationmanager.ui" line="203"/>
        <source>Allow to paste mouse selections using shortcut (usually Ctrl+V or Shift+Insert).</source>
        <translation type="unfinished"/>
    </message>
    <message>
        <location filename="../src/ui/configurationmanager.ui" line="206"/>
        <source>(&amp;4) Paste mouse selection with keyboard</source>
        <translation type="unfinished"/>
    </message>
    <message>
        <location filename="../src/ui/configurationmanager.ui" line="213"/>
        <source>Save clipboard in history</source>
        <translation type="unfinished"/>
    </message>
    <message>
        <location filename="../src/ui/configurationmanager.ui" line="216"/>
        <source>(&amp;1) Store clipboard</source>
        <translation type="unfinished"/>
    </message>
    <message>
        <location filename="../src/ui/configurationmanager.ui" line="226"/>
        <source>Allow to paste copied content the same way as mouse selections (usually by pressing middle mouse button).</source>
        <translation type="unfinished"/>
    </message>
    <message>
        <location filename="../src/ui/configurationmanager.ui" line="229"/>
        <source>(&amp;3) Paste clipboard with mouse</source>
        <translation type="unfinished"/>
    </message>
    <message>
        <location filename="../src/ui/configurationmanager.ui" line="241"/>
        <source>Layout and Transparency</source>
        <translation type="unfinished"/>
    </message>
    <message>
        <location filename="../src/ui/configurationmanager.ui" line="250"/>
        <source>Show tree with tabs instead of tab bar</source>
        <translation type="unfinished"/>
    </message>
    <message>
        <location filename="../src/ui/configurationmanager.ui" line="253"/>
        <source>Tab T&amp;ree</source>
        <translation type="unfinished"/>
    </message>
    <message>
        <location filename="../src/ui/configurationmanager.ui" line="260"/>
        <source>&amp;Focused transparency:</source>
        <translation type="unfinished"/>
    </message>
    <message>
        <location filename="../src/ui/configurationmanager.ui" line="272"/>
        <source>Transparency of main window if focused.

Note: This is not be supported on all systems.</source>
        <translation type="unfinished"/>
    </message>
    <message>
        <location filename="../src/ui/configurationmanager.ui" line="302"/>
        <source>&amp;Unfocused transparency:</source>
        <translation type="unfinished"/>
    </message>
    <message>
        <location filename="../src/ui/configurationmanager.ui" line="314"/>
        <source>Transparency of main window if unfocused.

Note: This is not be supported on all systems.</source>
        <translation type="unfinished"/>
    </message>
    <message>
        <location filename="../src/ui/configurationmanager.ui" line="344"/>
        <source>Show number of items in tabs</source>
        <translation type="unfinished"/>
    </message>
    <message>
        <location filename="../src/ui/configurationmanager.ui" line="347"/>
        <source>Sho&amp;w Item Count</source>
        <translation type="unfinished"/>
    </message>
    <message>
        <location filename="../src/ui/configurationmanager.ui" line="357"/>
        <source>Show/Hide</source>
        <translation type="unfinished"/>
    </message>
    <message>
        <location filename="../src/ui/configurationmanager.ui" line="363"/>
        <source>Hide tabs (press Alt key to show)</source>
        <translation type="unfinished"/>
    </message>
    <message>
        <location filename="../src/ui/configurationmanager.ui" line="366"/>
        <source>Hi&amp;de tabs</source>
        <translation type="unfinished"/>
    </message>
    <message>
        <location filename="../src/ui/configurationmanager.ui" line="373"/>
        <source>Hide toolbar</source>
        <translation type="unfinished"/>
    </message>
    <message>
        <location filename="../src/ui/configurationmanager.ui" line="376"/>
        <source>Hide too&amp;lbar</source>
        <translation type="unfinished"/>
    </message>
    <message>
        <location filename="../src/ui/configurationmanager.ui" line="383"/>
        <source>Hide tool&amp;bar labels</source>
        <translation type="unfinished"/>
    </message>
    <message>
        <location filename="../src/ui/configurationmanager.ui" line="390"/>
        <source>Don't show tray icon; minimize window when closed</source>
        <translation type="unfinished"/>
    </message>
    <message>
        <location filename="../src/ui/configurationmanager.ui" line="393"/>
        <source>&amp;Disable tray</source>
        <translation type="unfinished"/>
    </message>
    <message>
        <location filename="../src/ui/configurationmanager.ui" line="438"/>
        <source>&amp;History</source>
        <translation type="unfinished"/>
    </message>
    <message>
        <location filename="../src/ui/configurationmanager.ui" line="495"/>
        <source>Maximum &amp;number of items in history:</source>
        <translation type="unfinished"/>
    </message>
    <message>
        <location filename="../src/ui/configurationmanager.ui" line="507"/>
        <source>Maximum number of items in each tab</source>
        <translation type="unfinished"/>
    </message>
    <message>
        <location filename="../src/ui/configurationmanager.ui" line="535"/>
        <source>&amp;Unload tab after an interval in minutes:</source>
        <translation type="unfinished"/>
    </message>
    <message>
        <location filename="../src/ui/configurationmanager.ui" line="547"/>
        <source>Unload each tab from memory after specified number of minutes of inactivity.

Set to 0 not to unload tabs.</source>
        <translation type="unfinished"/>
    </message>
    <message>
        <location filename="../src/ui/configurationmanager.ui" line="574"/>
        <source>External &amp;editor command (%1 is file to edit):</source>
        <translation type="unfinished"/>
    </message>
    <message>
        <location filename="../src/ui/configurationmanager.ui" line="584"/>
        <source>External editor command (%1 is file to edit).
  Examples:
    gedit %1
    notepad %1
    gvim -f %1
    xterm -e vim %1</source>
        <translation type="unfinished"/>
    </message>
    <message>
        <location filename="../src/ui/configurationmanager.ui" line="601"/>
        <source>Leave unchecked for Return key to save edited item and Ctrl+Return create new line.

Note: Edited items can be saved with F2 disregarding this option.</source>
        <translation type="unfinished"/>
    </message>
    <message>
        <location filename="../src/ui/configurationmanager.ui" line="606"/>
        <source>Sa&amp;ve edited item with Ctrl+Return and create new line with Return key</source>
        <translation type="unfinished"/>
    </message>
    <message>
        <location filename="../src/ui/configurationmanager.ui" line="613"/>
        <source>After item is activated (double-click or Enter key), copy it to clipboard and ...</source>
        <translation type="unfinished"/>
    </message>
    <message>
        <location filename="../src/ui/configurationmanager.ui" line="619"/>
        <source>Move item to the top of the list after it is activated.</source>
        <translation type="unfinished"/>
    </message>
    <message>
        <location filename="../src/ui/configurationmanager.ui" line="622"/>
        <source>Move item to the top</source>
        <translation type="unfinished"/>
    </message>
    <message>
        <location filename="../src/ui/configurationmanager.ui" line="629"/>
        <source>Close main window after item is activated.</source>
        <translation type="unfinished"/>
    </message>
    <message>
        <location filename="../src/ui/configurationmanager.ui" line="632"/>
        <source>&amp;Close main window</source>
        <translation type="unfinished"/>
    </message>
    <message>
        <location filename="../src/ui/configurationmanager.ui" line="639"/>
        <source>Focus last window after item is activated.</source>
        <translation type="unfinished"/>
    </message>
    <message>
        <location filename="../src/ui/configurationmanager.ui" line="642"/>
        <source>&amp;Focus last window</source>
        <translation type="unfinished"/>
    </message>
    <message>
        <location filename="../src/ui/configurationmanager.ui" line="649"/>
        <source>Paste to current window after item is activated.</source>
        <translation type="unfinished"/>
    </message>
    <message>
        <location filename="../src/ui/configurationmanager.ui" line="652"/>
        <source>&amp;Paste to current window</source>
        <translation type="unfinished"/>
    </message>
    <message>
        <location filename="../src/ui/configurationmanager.ui" line="695"/>
        <source>&amp;Tray</source>
        <translation type="unfinished"/>
    </message>
    <message>
        <location filename="../src/ui/configurationmanager.ui" line="747"/>
        <source>Show command for current clipboard content in tray menu.</source>
        <translation type="unfinished"/>
    </message>
    <message>
        <location filename="../src/ui/configurationmanager.ui" line="750"/>
        <source>Sho&amp;w commands for clipboard content</source>
        <translation type="unfinished"/>
    </message>
    <message>
        <location filename="../src/ui/configurationmanager.ui" line="759"/>
        <source>N&amp;umber of items in tray menu:</source>
        <translation type="unfinished"/>
    </message>
    <message>
        <location filename="../src/ui/configurationmanager.ui" line="769"/>
        <source>Number of items in tray menu</source>
        <translation type="unfinished"/>
    </message>
    <message>
        <location filename="../src/ui/configurationmanager.ui" line="796"/>
        <source>Show items from current tab in content menu</source>
        <translation type="unfinished"/>
    </message>
    <message>
        <location filename="../src/ui/configurationmanager.ui" line="799"/>
        <source>Show c&amp;urrent tab in menu,</source>
        <translation type="unfinished"/>
    </message>
    <message>
        <location filename="../src/ui/configurationmanager.ui" line="806"/>
        <source>or choose o&amp;ther tab:</source>
        <translation type="unfinished"/>
    </message>
    <message>
        <location filename="../src/ui/configurationmanager.ui" line="822"/>
        <source>Name of tab to show in tray menu (empty for the first tab)</source>
        <translation type="unfinished"/>
    </message>
    <message>
        <location filename="../src/ui/configurationmanager.ui" line="847"/>
        <source>Paste item to current window after selecting it in menu.</source>
        <translation type="unfinished"/>
    </message>
    <message>
        <location filename="../src/ui/configurationmanager.ui" line="850"/>
        <source>&amp;Paste activated item to current window</source>
        <translation type="unfinished"/>
    </message>
    <message>
        <location filename="../src/ui/configurationmanager.ui" line="857"/>
        <source>Show image preview next to menu items</source>
        <translation type="unfinished"/>
    </message>
    <message>
        <location filename="../src/ui/configurationmanager.ui" line="860"/>
        <source>Show &amp;image preview as menu item icon</source>
        <translation type="unfinished"/>
    </message>
    <message>
        <location filename="../src/ui/configurationmanager.ui" line="900"/>
        <source>&amp;Notifications</source>
        <translation type="unfinished"/>
    </message>
    <message>
        <location filename="../src/ui/configurationmanager.ui" line="957"/>
        <source>&amp;Notification position:</source>
        <translation type="unfinished"/>
    </message>
    <message>
        <location filename="../src/ui/configurationmanager.ui" line="969"/>
        <source>Position on screen for notifications</source>
        <translation type="unfinished"/>
    </message>
    <message>
        <location filename="../src/ui/configurationmanager.ui" line="973"/>
        <source>Top</source>
        <translation type="unfinished"/>
    </message>
    <message>
        <location filename="../src/ui/configurationmanager.ui" line="978"/>
        <source>Bottom</source>
        <translation type="unfinished"/>
    </message>
    <message>
        <location filename="../src/ui/configurationmanager.ui" line="983"/>
        <source>Top Right</source>
        <translation type="unfinished"/>
    </message>
    <message>
        <location filename="../src/ui/configurationmanager.ui" line="988"/>
        <source>Bottom Right</source>
        <translation type="unfinished"/>
    </message>
    <message>
        <location filename="../src/ui/configurationmanager.ui" line="993"/>
        <source>Bottom Left</source>
        <translation type="unfinished"/>
    </message>
    <message>
        <location filename="../src/ui/configurationmanager.ui" line="998"/>
        <source>Top Left</source>
        <translation type="unfinished"/>
    </message>
    <message>
        <location filename="../src/ui/configurationmanager.ui" line="1021"/>
        <source>Interval in seconds to display notifications:</source>
        <translation type="unfinished"/>
    </message>
    <message>
        <location filename="../src/ui/configurationmanager.ui" line="1033"/>
        <source>Interval in seconds to display notification for new clipboard content or if item is copied to clipboard (only if main window is closed).

Set to 0 to disable this.

Set to -1 to keep visible until clicked.</source>
        <translation type="unfinished"/>
    </message>
    <message>
        <location filename="../src/ui/configurationmanager.ui" line="1065"/>
        <source>Num&amp;ber of lines for clipboard notification:</source>
        <translation type="unfinished"/>
    </message>
    <message>
        <location filename="../src/ui/configurationmanager.ui" line="1077"/>
        <source>Number of lines to show for new clipboard content.

Set to 0 to disable.</source>
        <translation type="unfinished"/>
    </message>
    <message>
        <location filename="../src/ui/configurationmanager.ui" line="1106"/>
        <source>Notification Geometry (in screen points)</source>
        <translation type="unfinished"/>
    </message>
    <message>
        <location filename="../src/ui/configurationmanager.ui" line="1112"/>
        <source>Ho&amp;rizontal offset:</source>
        <translation type="unfinished"/>
    </message>
    <message>
        <location filename="../src/ui/configurationmanager.ui" line="1124"/>
        <source>Notification distance from left or right screen edge in screen points.</source>
        <translation type="unfinished"/>
    </message>
    <message>
        <location filename="../src/ui/configurationmanager.ui" line="1149"/>
        <source>&amp;Vertical offset:</source>
        <translation type="unfinished"/>
    </message>
    <message>
        <location filename="../src/ui/configurationmanager.ui" line="1161"/>
        <source>Notification distance from top or bottom screen edge in screen points.</source>
        <translation type="unfinished"/>
    </message>
    <message>
        <location filename="../src/ui/configurationmanager.ui" line="1186"/>
        <source>Maximum &amp;width:</source>
        <translation type="unfinished"/>
    </message>
    <message>
        <location filename="../src/ui/configurationmanager.ui" line="1198"/>
        <source>Maximum width for notification in screen points.</source>
        <translation type="unfinished"/>
    </message>
    <message>
        <location filename="../src/ui/configurationmanager.ui" line="1223"/>
        <source>Ma&amp;ximum height:</source>
        <translation type="unfinished"/>
    </message>
    <message>
        <location filename="../src/ui/configurationmanager.ui" line="1235"/>
        <source>Maximum height for notification in screen points.</source>
        <translation type="unfinished"/>
    </message>
    <message>
        <location filename="../src/ui/configurationmanager.ui" line="1296"/>
        <source>&amp;Items</source>
        <translation type="unfinished"/>
    </message>
    <message>
        <location filename="../src/ui/configurationmanager.ui" line="1308"/>
        <source>Display format of selected item in history can be changed by pressing &lt;b&gt;Ctrl+Left&lt;/b&gt; or &lt;b&gt;Ctrl+Right&lt;/b&gt;. You can change priority of formats to display by reordering items below.</source>
        <translation type="unfinished"/>
    </message>
    <message>
        <location filename="../src/ui/configurationmanager.ui" line="1326"/>
        <source>Co&amp;mmands</source>
        <translation type="unfinished"/>
    </message>
    <message>
        <location filename="../src/ui/configurationmanager.ui" line="1338"/>
        <source>Define new commands that can be either invoked automatically on new clipboard content or by user from menu or using system shortcut.</source>
        <translation type="unfinished"/>
    </message>
    <message>
        <location filename="../src/ui/configurationmanager.ui" line="1350"/>
        <source>&amp;Find:</source>
        <translation type="unfinished"/>
    </message>
    <message>
        <location filename="../src/ui/configurationmanager.ui" line="1374"/>
        <source>&amp;Load Commands...</source>
        <translation type="unfinished"/>
    </message>
    <message>
        <location filename="../src/ui/configurationmanager.ui" line="1384"/>
        <source>Sa&amp;ve Selected Commands...</source>
        <translation type="unfinished"/>
    </message>
    <message>
        <location filename="../src/ui/configurationmanager.ui" line="1394"/>
        <source>&amp;Shortcuts</source>
        <translation type="unfinished"/>
    </message>
    <message>
        <location filename="../src/ui/configurationmanager.ui" line="1404"/>
        <source>&amp;Appearance</source>
        <translation type="unfinished"/>
    </message>
    <message>
        <location filename="../src/gui/configurationmanager.cpp" line="68"/>
        <source>Cannot save tab %1 to %2 (%3)!</source>
        <translation type="unfinished"/>
    </message>
    <message>
        <location filename="../src/gui/configurationmanager.cpp" line="254"/>
        <source>Ctrl+Shift+1</source>
        <comment>Global shortcut for some predefined commands</comment>
        <translation type="unfinished"/>
    </message>
    <message>
        <location filename="../src/gui/configurationmanager.cpp" line="261"/>
        <source>Show/hide main window</source>
        <translation type="unfinished"/>
    </message>
    <message>
        <location filename="../src/gui/configurationmanager.cpp" line="263"/>
        <source>Show the tray menu</source>
        <translation type="unfinished"/>
    </message>
    <message>
        <location filename="../src/gui/configurationmanager.cpp" line="265"/>
        <source>Edit clipboard</source>
        <translation type="unfinished"/>
    </message>
    <message>
        <location filename="../src/gui/configurationmanager.cpp" line="267"/>
        <source>Edit first item</source>
        <translation type="unfinished"/>
    </message>
    <message>
        <location filename="../src/gui/configurationmanager.cpp" line="269"/>
        <source>Copy second item</source>
        <translation type="unfinished"/>
    </message>
    <message>
        <location filename="../src/gui/configurationmanager.cpp" line="271"/>
        <source>Show action dialog</source>
        <translation type="unfinished"/>
    </message>
    <message>
        <location filename="../src/gui/configurationmanager.cpp" line="273"/>
        <source>Create new item</source>
        <translation type="unfinished"/>
    </message>
    <message>
        <location filename="../src/gui/configurationmanager.cpp" line="275"/>
        <source>Copy next item</source>
        <translation type="unfinished"/>
    </message>
    <message>
        <location filename="../src/gui/configurationmanager.cpp" line="277"/>
        <source>Copy previous item</source>
        <translation type="unfinished"/>
    </message>
    <message>
        <location filename="../src/gui/configurationmanager.cpp" line="279"/>
        <source>Paste clipboard as plain text</source>
        <translation type="unfinished"/>
    </message>
    <message>
        <location filename="../src/gui/configurationmanager.cpp" line="281"/>
        <source>Disable clipboard storing</source>
        <translation type="unfinished"/>
    </message>
    <message>
        <location filename="../src/gui/configurationmanager.cpp" line="283"/>
        <source>Enable clipboard storing</source>
        <translation type="unfinished"/>
    </message>
    <message>
        <location filename="../src/gui/configurationmanager.cpp" line="285"/>
        <source>Paste and copy next</source>
        <translation type="unfinished"/>
    </message>
    <message>
        <location filename="../src/gui/configurationmanager.cpp" line="287"/>
        <source>Paste and copy previous</source>
        <translation type="unfinished"/>
    </message>
    <message>
        <location filename="../src/gui/configurationmanager.cpp" line="526"/>
        <source>New command</source>
        <translation type="unfinished"/>
    </message>
    <message>
        <location filename="../src/gui/configurationmanager.cpp" line="531"/>
        <source>Ignore items with no or single character</source>
        <translation type="unfinished"/>
    </message>
    <message>
        <location filename="../src/gui/configurationmanager.cpp" line="537"/>
        <source>Open in &amp;Browser</source>
        <translation type="unfinished"/>
    </message>
    <message>
        <location filename="../src/gui/configurationmanager.cpp" line="544"/>
        <source>Paste as Plain Text</source>
        <translation type="unfinished"/>
    </message>
    <message>
        <location filename="../src/gui/configurationmanager.cpp" line="550"/>
        <source>Shift+Return</source>
        <translation type="unfinished"/>
    </message>
    <message>
        <location filename="../src/gui/configurationmanager.cpp" line="552"/>
        <source>Autoplay videos</source>
        <translation type="unfinished"/>
    </message>
    <message>
        <location filename="../src/gui/configurationmanager.cpp" line="560"/>
        <source>Copy URL (web address) to other tab</source>
        <translation type="unfinished"/>
    </message>
    <message>
        <location filename="../src/gui/configurationmanager.cpp" line="566"/>
        <source>Create thumbnail (needs ImageMagick)</source>
        <translation type="unfinished"/>
    </message>
    <message>
        <location filename="../src/gui/configurationmanager.cpp" line="573"/>
        <source>Create QR Code from URL (needs qrencode)</source>
        <translation type="unfinished"/>
    </message>
    <message>
        <location filename="../src/gui/configurationmanager.cpp" line="581"/>
        <source>Add to &amp;TODO tab</source>
        <translation type="unfinished"/>
    </message>
    <message>
        <location filename="../src/gui/configurationmanager.cpp" line="587"/>
        <source>Move to &amp;TODO tab</source>
        <translation type="unfinished"/>
    </message>
    <message>
        <location filename="../src/gui/configurationmanager.cpp" line="594"/>
        <source>Ignore copied files</source>
        <translation type="unfinished"/>
    </message>
    <message>
<<<<<<< HEAD
        <location filename="../src/gui/configurationmanager.cpp" line="601"/>
        <source>Ignore *&quot;Password&quot;* window</source>
        <translation type="unfinished"></translation>
=======
        <location filename="../src/gui/configurationmanager.cpp" line="597"/>
        <source>Ignore *"Password"* window</source>
        <translation type="unfinished"/>
>>>>>>> debc8cb5
    </message>
    <message>
        <location filename="../src/gui/configurationmanager.cpp" line="602"/>
        <source>Password</source>
        <translation type="unfinished"/>
    </message>
    <message>
        <location filename="../src/gui/configurationmanager.cpp" line="609"/>
        <source>Encrypt (needs GnuPG)</source>
        <translation type="unfinished"/>
    </message>
    <message>
        <location filename="../src/gui/configurationmanager.cpp" line="616"/>
        <location filename="../src/gui/configurationmanager.cpp" line="625"/>
        <source>Ctrl+L</source>
        <translation type="unfinished"/>
    </message>
    <message>
        <location filename="../src/gui/configurationmanager.cpp" line="618"/>
        <source>Decrypt</source>
        <translation type="unfinished"/>
    </message>
    <message>
        <location filename="../src/gui/configurationmanager.cpp" line="627"/>
        <source>Decrypt and Copy</source>
        <translation type="unfinished"/>
    </message>
    <message>
        <location filename="../src/gui/configurationmanager.cpp" line="632"/>
        <source>Ctrl+Shift+L</source>
        <translation type="unfinished"/>
    </message>
    <message>
        <location filename="../src/gui/configurationmanager.cpp" line="634"/>
        <source>Move to Trash</source>
        <translation type="unfinished"/>
    </message>
    <message>
        <location filename="../src/gui/configurationmanager.cpp" line="637"/>
        <source>(trash)</source>
        <translation type="unfinished"/>
    </message>
    <message>
        <location filename="../src/gui/configurationmanager.cpp" line="688"/>
        <source>Cannot create directory for settings %1!</source>
        <translation type="unfinished"/>
    </message>
    <message>
<<<<<<< HEAD
        <location filename="../src/gui/configurationmanager.cpp" line="1082"/>
        <source>Invalid value for option &quot;%1&quot;</source>
        <translation type="unfinished"></translation>
=======
        <location filename="../src/gui/configurationmanager.cpp" line="1071"/>
        <source>Invalid value for option "%1"</source>
        <translation type="unfinished"/>
>>>>>>> debc8cb5
    </message>
    <message>
        <location filename="../src/gui/configurationmanager.cpp" line="1177"/>
        <source>Reset preferences?</source>
        <translation type="unfinished"/>
    </message>
    <message>
        <location filename="../src/gui/configurationmanager.cpp" line="1178"/>
        <source>This action will reset all your preferences (in all tabs) to default values.&lt;br /&gt;&lt;br /&gt;Do you really want to &lt;strong&gt;reset all preferences&lt;/strong&gt;?</source>
        <translation type="unfinished"/>
    </message>
    <message>
        <location filename="../src/gui/configurationmanager.cpp" line="1362"/>
        <source>Restart Required</source>
        <translation type="unfinished"/>
    </message>
    <message>
        <location filename="../src/gui/configurationmanager.cpp" line="1363"/>
        <source>Language will be changed after application is restarted.</source>
        <translation type="unfinished"/>
    </message>
    <message>
        <location filename="../src/gui/configurationmanager.cpp" line="1387"/>
        <source>Open Files with Commands</source>
        <translation type="unfinished"/>
    </message>
    <message>
        <location filename="../src/gui/configurationmanager.cpp" line="1388"/>
        <source>Commands (*.ini);; CopyQ Configuration (copyq.conf copyq-*.conf)</source>
        <translation type="unfinished"/>
    </message>
    <message>
        <location filename="../src/gui/configurationmanager.cpp" line="1397"/>
        <source>Save Selected Commands</source>
        <translation type="unfinished"/>
    </message>
    <message>
        <location filename="../src/gui/configurationmanager.cpp" line="1398"/>
        <source>Commands (*.ini)</source>
        <translation type="unfinished"/>
    </message>
</context>
<context>
    <name>FakeVim::Internal</name>
    <message>
        <location filename="../plugins/itemfakevim/fakevim/fakevimactions.cpp" line="194"/>
        <source>Use Vim-style Editing</source>
        <translation type="unfinished"/>
    </message>
    <message>
        <location filename="../plugins/itemfakevim/fakevim/fakevimactions.cpp" line="196"/>
        <source>Read .vimrc</source>
        <translation type="unfinished"/>
    </message>
    <message>
        <location filename="../plugins/itemfakevim/fakevim/fakevimactions.cpp" line="198"/>
        <source>Path to .vimrc</source>
        <translation type="unfinished"/>
    </message>
</context>
<context>
    <name>FakeVim::Internal::FakeVimHandler</name>
    <message>
        <location filename="../plugins/itemfakevim/fakevim/fakevimactions.cpp" line="153"/>
        <location filename="../plugins/itemfakevim/fakevim/fakevimactions.cpp" line="161"/>
        <source>Unknown option: %1</source>
        <translation type="unfinished"/>
    </message>
    <message>
        <location filename="../plugins/itemfakevim/fakevim/fakevimactions.cpp" line="156"/>
        <source>Argument must be positive: %1=%2</source>
        <translation type="unfinished"/>
    </message>
    <message>
        <location filename="../plugins/itemfakevim/fakevim/fakevimhandler.cpp" line="950"/>
        <source>Mark "%1" not set.</source>
        <translation type="unfinished"/>
    </message>
    <message>
        <location filename="../plugins/itemfakevim/fakevim/fakevimhandler.cpp" line="3537"/>
        <source>%1%2%</source>
        <translation type="unfinished"/>
    </message>
    <message>
        <location filename="../plugins/itemfakevim/fakevim/fakevimhandler.cpp" line="3539"/>
        <source>%1All</source>
        <translation type="unfinished"/>
    </message>
    <message>
        <location filename="../plugins/itemfakevim/fakevim/fakevimhandler.cpp" line="3553"/>
        <source>Not implemented in FakeVim.</source>
        <translation type="unfinished"/>
    </message>
    <message>
        <location filename="../plugins/itemfakevim/fakevim/fakevimhandler.cpp" line="5718"/>
        <source>Unknown option:</source>
        <translation type="unfinished"/>
    </message>
    <message>
        <location filename="../plugins/itemfakevim/fakevim/fakevimhandler.cpp" line="5729"/>
        <source>Invalid argument:</source>
        <translation type="unfinished"/>
    </message>
    <message>
        <location filename="../plugins/itemfakevim/fakevim/fakevimhandler.cpp" line="5732"/>
        <source>Trailing characters:</source>
        <translation type="unfinished"/>
    </message>
    <message>
        <location filename="../plugins/itemfakevim/fakevim/fakevimhandler.cpp" line="5815"/>
        <source>Move lines into themselves.</source>
        <translation type="unfinished"/>
    </message>
    <message numerus="yes">
        <location filename="../plugins/itemfakevim/fakevim/fakevimhandler.cpp" line="5859"/>
        <source>%n lines moved.</source>
        <translation type="unfinished">
            <numerusform/>
            <numerusform/>
        </translation>
    </message>
    <message>
        <location filename="../plugins/itemfakevim/fakevim/fakevimhandler.cpp" line="5919"/>
        <source>File "%1" exists (add ! to override)</source>
        <translation type="unfinished"/>
    </message>
    <message>
        <location filename="../plugins/itemfakevim/fakevim/fakevimhandler.cpp" line="5933"/>
        <source>Cannot open file "%1" for writing</source>
        <translation type="unfinished"/>
    </message>
    <message>
        <location filename="../plugins/itemfakevim/fakevim/fakevimhandler.cpp" line="5939"/>
        <source>"%1" %2 %3L, %4C written.</source>
        <translation type="unfinished"/>
    </message>
    <message>
        <location filename="../plugins/itemfakevim/fakevim/fakevimhandler.cpp" line="5948"/>
        <source>Cannot open file "%1" for reading</source>
        <translation type="unfinished"/>
    </message>
    <message>
        <location filename="../plugins/itemfakevim/fakevim/fakevimhandler.cpp" line="5977"/>
        <source>"%1" %2L, %3C</source>
        <translation type="unfinished"/>
    </message>
    <message numerus="yes">
        <location filename="../plugins/itemfakevim/fakevim/fakevimhandler.cpp" line="6004"/>
        <source>%n lines filtered.</source>
        <translation type="unfinished">
            <numerusform/>
            <numerusform/>
        </translation>
    </message>
    <message>
        <location filename="../plugins/itemfakevim/fakevim/fakevimhandler.cpp" line="6092"/>
        <source>Cannot open file %1</source>
        <translation type="unfinished"/>
    </message>
    <message>
        <location filename="../plugins/itemfakevim/fakevim/fakevimhandler.cpp" line="6258"/>
        <source>Invalid regular expression: %1</source>
        <translation type="unfinished"/>
    </message>
    <message>
        <location filename="../plugins/itemfakevim/fakevim/fakevimhandler.cpp" line="6294"/>
        <source>Pattern not found: %1</source>
        <translation type="unfinished"/>
    </message>
    <message>
        <location filename="../plugins/itemfakevim/fakevim/fakevimhandler.cpp" line="6298"/>
        <source>Search hit BOTTOM, continuing at TOP.</source>
        <translation type="unfinished"/>
    </message>
    <message>
        <location filename="../plugins/itemfakevim/fakevim/fakevimhandler.cpp" line="6299"/>
        <source>Search hit TOP, continuing at BOTTOM.</source>
        <translation type="unfinished"/>
    </message>
    <message>
        <location filename="../plugins/itemfakevim/fakevim/fakevimhandler.cpp" line="6304"/>
        <source>Search hit BOTTOM without match for: %1</source>
        <translation type="unfinished"/>
    </message>
    <message>
        <location filename="../plugins/itemfakevim/fakevim/fakevimhandler.cpp" line="6305"/>
        <source>Search hit TOP without match for: %1</source>
        <translation type="unfinished"/>
    </message>
    <message numerus="yes">
        <location filename="../plugins/itemfakevim/fakevim/fakevimhandler.cpp" line="6412"/>
        <source>%n lines indented.</source>
        <translation type="unfinished">
            <numerusform/>
            <numerusform/>
        </translation>
    </message>
    <message numerus="yes">
        <location filename="../plugins/itemfakevim/fakevim/fakevimhandler.cpp" line="6469"/>
        <source>%n lines %1ed %2 time.</source>
        <translation type="unfinished">
            <numerusform/>
            <numerusform/>
        </translation>
    </message>
    <message numerus="yes">
        <location filename="../plugins/itemfakevim/fakevim/fakevimhandler.cpp" line="7044"/>
        <source>%n lines yanked.</source>
        <translation type="unfinished">
            <numerusform/>
            <numerusform/>
        </translation>
    </message>
    <message>
        <location filename="../plugins/itemfakevim/fakevim/fakevimhandler.cpp" line="7754"/>
        <source>Already at oldest change.</source>
        <translation type="unfinished"/>
    </message>
    <message>
        <location filename="../plugins/itemfakevim/fakevim/fakevimhandler.cpp" line="7755"/>
        <source>Already at newest change.</source>
        <translation type="unfinished"/>
    </message>
</context>
<context>
    <name>FakeVim::Internal::FakeVimHandler::Private</name>
    <message>
        <location filename="../plugins/itemfakevim/fakevim/fakevimhandler.cpp" line="2787"/>
        <source>Recursive mapping</source>
        <translation type="unfinished"/>
    </message>
    <message>
        <location filename="../plugins/itemfakevim/fakevim/fakevimhandler.cpp" line="4194"/>
        <source>Type Alt-V, Alt-V to quit FakeVim mode.</source>
        <translation type="unfinished"/>
    </message>
    <message>
        <location filename="../plugins/itemfakevim/fakevim/fakevimhandler.cpp" line="5940"/>
        <source> [New] </source>
        <translation type="unfinished"/>
    </message>
    <message>
        <location filename="../plugins/itemfakevim/fakevim/fakevimhandler.cpp" line="6165"/>
        <source>Not an editor command: %1</source>
        <translation type="unfinished"/>
    </message>
</context>
<context>
    <name>FileWatcher</name>
    <message>
        <location filename="../plugins/itemsync/itemsync.cpp" line="965"/>
        <source>Failed to create synchronization directory "%1"!</source>
        <translation type="unfinished"/>
    </message>
</context>
<context>
    <name>IconSelectButton</name>
    <message>
        <location filename="../src/gui/iconselectbutton.cpp" line="35"/>
        <source>Select Icon...</source>
        <translation type="unfinished"/>
    </message>
    <message>
        <location filename="../src/gui/iconselectbutton.cpp" line="72"/>
        <source>...</source>
        <comment>Select/browse icon.</comment>
        <translation type="unfinished"/>
    </message>
</context>
<context>
    <name>IconSelectDialog</name>
    <message>
        <location filename="../src/gui/iconselectdialog.cpp" line="37"/>
        <source>CopyQ Select Icon</source>
        <translation type="unfinished"/>
    </message>
    <message>
        <location filename="../src/gui/iconselectdialog.cpp" line="67"/>
        <source>Browse...</source>
        <translation type="unfinished"/>
    </message>
    <message>
        <location filename="../src/gui/iconselectdialog.cpp" line="113"/>
        <source>Open Icon file</source>
        <translation type="unfinished"/>
    </message>
    <message>
        <location filename="../src/gui/iconselectdialog.cpp" line="114"/>
        <source>Image Files (*.png *.jpg *.jpeg *.bmp *.ico *.svg)</source>
        <translation type="unfinished"/>
    </message>
</context>
<context>
    <name>ItemDataLoader</name>
    <message>
        <location filename="../plugins/itemdata/itemdata.h" line="68"/>
        <source>Data</source>
        <translation type="unfinished"/>
    </message>
    <message>
        <location filename="../plugins/itemdata/itemdata.h" line="70"/>
        <source>Various data to save.</source>
        <translation type="unfinished"/>
    </message>
</context>
<context>
    <name>ItemDataSettings</name>
    <message>
        <location filename="../plugins/itemdata/itemdatasettings.ui" line="23"/>
        <source>Select formats to save in history. You can add a format from examples below or type in other (one per line).</source>
        <translation type="unfinished"/>
    </message>
    <message>
        <location filename="../plugins/itemdata/itemdatasettings.ui" line="35"/>
        <source>Active &amp;Formats:</source>
        <translation type="unfinished"/>
    </message>
    <message>
        <location filename="../plugins/itemdata/itemdatasettings.ui" line="45"/>
        <source>&amp;Examples (double click to add to active formats):</source>
        <translation type="unfinished"/>
    </message>
    <message>
        <location filename="../plugins/itemdata/itemdatasettings.ui" line="70"/>
        <source>Text</source>
        <translation type="unfinished"/>
    </message>
    <message>
        <location filename="../plugins/itemdata/itemdatasettings.ui" line="74"/>
        <source>Unformatted simple text</source>
        <translation type="unfinished"/>
    </message>
    <message>
        <location filename="../plugins/itemdata/itemdatasettings.ui" line="82"/>
        <source>Formatted text, web pages</source>
        <translation type="unfinished"/>
    </message>
    <message>
        <location filename="../plugins/itemdata/itemdatasettings.ui" line="91"/>
        <source>XML</source>
        <translation type="unfinished"/>
    </message>
    <message>
        <location filename="../plugins/itemdata/itemdatasettings.ui" line="99"/>
        <source>List of URI (e.g. copied files)</source>
        <translation type="unfinished"/>
    </message>
    <message>
        <location filename="../plugins/itemdata/itemdatasettings.ui" line="108"/>
        <source>Images</source>
        <translation type="unfinished"/>
    </message>
    <message>
        <location filename="../plugins/itemdata/itemdatasettings.ui" line="112"/>
        <source>Bitmap image</source>
        <translation type="unfinished"/>
    </message>
    <message>
        <location filename="../plugins/itemdata/itemdatasettings.ui" line="120"/>
        <source>Vector graphics</source>
        <translation type="unfinished"/>
    </message>
    <message>
        <location filename="../plugins/itemdata/itemdatasettings.ui" line="129"/>
        <source>Web image formats</source>
        <translation type="unfinished"/>
    </message>
    <message>
        <location filename="../plugins/itemdata/itemdatasettings.ui" line="139"/>
        <source>Other</source>
        <translation type="unfinished"/>
    </message>
    <message>
        <location filename="../plugins/itemdata/itemdatasettings.ui" line="164"/>
        <source>List of clipboard mime types that will be stored in history (in given display order)</source>
        <translation type="unfinished"/>
    </message>
    <message>
        <location filename="../plugins/itemdata/itemdatasettings.ui" line="181"/>
        <source>&amp;Maximum number of characters per format to display:</source>
        <translation type="unfinished"/>
    </message>
</context>
<context>
    <name>ItemEditor</name>
    <message>
        <location filename="../src/item/itemeditor.cpp" line="146"/>
        <source>editor exit code is %1</source>
        <translation type="unfinished"/>
    </message>
    <message>
        <location filename="../src/item/itemeditor.cpp" line="189"/>
        <source>Editor command: %1</source>
        <translation type="unfinished"/>
    </message>
</context>
<context>
    <name>ItemEditorWidget</name>
    <message>
        <location filename="../src/item/itemeditorwidget.cpp" line="210"/>
        <source>Save</source>
        <translation type="unfinished"/>
    </message>
    <message>
        <location filename="../src/item/itemeditorwidget.cpp" line="212"/>
        <source>Save Item (&lt;strong&gt;F2&lt;/strong&gt;)</source>
        <translation type="unfinished"/>
    </message>
    <message>
        <location filename="../src/item/itemeditorwidget.cpp" line="213"/>
        <source>F2</source>
        <comment>Shortcut to save item editor changes</comment>
        <translation type="unfinished"/>
    </message>
    <message>
        <location filename="../src/item/itemeditorwidget.cpp" line="217"/>
        <source>Cancel</source>
        <translation type="unfinished"/>
    </message>
    <message>
        <location filename="../src/item/itemeditorwidget.cpp" line="219"/>
        <source>Cancel Editing and Revert Changes</source>
        <translation type="unfinished"/>
    </message>
    <message>
        <location filename="../src/item/itemeditorwidget.cpp" line="220"/>
        <source>Escape</source>
        <comment>Shortcut to revert item editor changes</comment>
        <translation type="unfinished"/>
    </message>
    <message>
        <location filename="../src/item/itemeditorwidget.cpp" line="228"/>
        <source>Undo</source>
        <translation type="unfinished"/>
    </message>
    <message>
        <location filename="../src/item/itemeditorwidget.cpp" line="235"/>
        <source>Redo</source>
        <translation type="unfinished"/>
    </message>
</context>
<context>
    <name>ItemEncryptedLoader</name>
    <message>
        <location filename="../plugins/itemencrypted/itemencrypted.cpp" line="170"/>
        <source>To share encrypted items on other computer or session, you'll need public and secret key files:&lt;ul&gt;&lt;li&gt;%1&lt;/li&gt;&lt;li&gt;%2&lt;br /&gt;(Keep this secret key in a safe place.)&lt;/li&gt;&lt;/ul&gt;</source>
        <translation type="unfinished"/>
    </message>
    <message>
        <location filename="../plugins/itemencrypted/itemencrypted.cpp" line="375"/>
        <source>Error: %1</source>
        <translation type="unfinished"/>
    </message>
    <message>
        <location filename="../plugins/itemencrypted/itemencrypted.cpp" line="383"/>
        <source>Failed to generate keys.</source>
        <translation type="unfinished"/>
    </message>
    <message>
        <location filename="../plugins/itemencrypted/itemencrypted.cpp" line="399"/>
        <source>Done</source>
        <translation type="unfinished"/>
    </message>
    <message>
        <location filename="../plugins/itemencrypted/itemencrypted.cpp" line="416"/>
        <source>Creating new keys (this may take a few minutes)...</source>
        <translation type="unfinished"/>
    </message>
    <message>
        <location filename="../plugins/itemencrypted/itemencrypted.cpp" line="417"/>
        <location filename="../plugins/itemencrypted/itemencrypted.cpp" line="420"/>
        <source>Cancel</source>
        <translation type="unfinished"/>
    </message>
    <message>
        <location filename="../plugins/itemencrypted/itemencrypted.cpp" line="419"/>
        <source>Setting new password...</source>
        <translation type="unfinished"/>
    </message>
    <message>
        <location filename="../plugins/itemencrypted/itemencrypted.cpp" line="422"/>
        <source>Encryption keys &lt;strong&gt;must be generated&lt;/strong&gt; before item encryption can be used.</source>
        <translation type="unfinished"/>
    </message>
    <message>
        <location filename="../plugins/itemencrypted/itemencrypted.cpp" line="424"/>
        <source>Generate New Keys...</source>
        <translation type="unfinished"/>
    </message>
    <message>
        <location filename="../plugins/itemencrypted/itemencrypted.cpp" line="426"/>
        <source>Change Password...</source>
        <translation type="unfinished"/>
    </message>
    <message>
        <location filename="../plugins/itemencrypted/itemencrypted.h" line="63"/>
        <source>Encryption</source>
        <translation type="unfinished"/>
    </message>
    <message>
        <location filename="../plugins/itemencrypted/itemencrypted.h" line="65"/>
        <source>Encrypt items and tabs.</source>
        <translation type="unfinished"/>
    </message>
</context>
<context>
    <name>ItemEncryptedSettings</name>
    <message>
        <location filename="../plugins/itemencrypted/itemencryptedsettings.ui" line="23"/>
        <source>To encrypt and decrypt items add appropriate commands under Commands tab.</source>
        <translation type="unfinished"/>
    </message>
    <message>
        <location filename="../plugins/itemencrypted/itemencryptedsettings.ui" line="53"/>
        <source>Sharing Encrypted Items and Tabs</source>
        <translation type="unfinished"/>
    </message>
    <message>
        <location filename="../plugins/itemencrypted/itemencryptedsettings.ui" line="75"/>
        <source>Encrypted Tabs</source>
        <translation type="unfinished"/>
    </message>
    <message>
        <location filename="../plugins/itemencrypted/itemencryptedsettings.ui" line="81"/>
        <source>&lt;p&gt;Specify names of tabs (one per line) which will be automatically encrypted and decrypted.&lt;/p&gt;
&lt;p&gt;Set unload tab interval in History tab to safely unload decrypted items from memory.&lt;/p&gt;</source>
        <translation type="unfinished"/>
    </message>
</context>
<context>
    <name>ItemFakeVimLoader</name>
    <message>
        <location filename="../plugins/itemfakevim/itemfakevim.h" line="73"/>
        <source>FakeVim</source>
        <translation type="unfinished"/>
    </message>
    <message>
        <location filename="../plugins/itemfakevim/itemfakevim.h" line="75"/>
        <source>FakeVim plugin is part of Qt Creator</source>
        <translation type="unfinished"/>
    </message>
    <message>
        <location filename="../plugins/itemfakevim/itemfakevim.h" line="77"/>
        <source>Emulate Vim editor while editing items.</source>
        <translation type="unfinished"/>
    </message>
</context>
<context>
    <name>ItemFakeVimSettings</name>
    <message>
        <location filename="../plugins/itemfakevim/itemfakevimsettings.ui" line="17"/>
        <source>Enable FakeVim for Editing Items</source>
        <translation type="unfinished"/>
    </message>
    <message>
        <location filename="../plugins/itemfakevim/itemfakevimsettings.ui" line="24"/>
        <source>Path to Configuration File:</source>
        <translation type="unfinished"/>
    </message>
</context>
<context>
    <name>ItemImageLoader</name>
    <message>
        <location filename="../plugins/itemimage/itemimage.h" line="65"/>
        <source>Images</source>
        <translation type="unfinished"/>
    </message>
    <message>
        <location filename="../plugins/itemimage/itemimage.h" line="67"/>
        <source>Display images.</source>
        <translation type="unfinished"/>
    </message>
</context>
<context>
    <name>ItemImageSettings</name>
    <message>
        <location filename="../plugins/itemimage/itemimagesettings.ui" line="19"/>
        <source>Maximum Image &amp;Width:</source>
        <translation type="unfinished"/>
    </message>
    <message>
        <location filename="../plugins/itemimage/itemimagesettings.ui" line="34"/>
        <source>Maximum width of image displayed in history (set to zero for original size)</source>
        <translation type="unfinished"/>
    </message>
    <message>
        <location filename="../plugins/itemimage/itemimagesettings.ui" line="59"/>
        <source>Maximum Image &amp;Height:</source>
        <translation type="unfinished"/>
    </message>
    <message>
        <location filename="../plugins/itemimage/itemimagesettings.ui" line="77"/>
        <source>Maximum height of image displayed in history (set to zero for original size)</source>
        <translation type="unfinished"/>
    </message>
    <message>
        <location filename="../plugins/itemimage/itemimagesettings.ui" line="109"/>
        <source>&amp;Image editor command:</source>
        <translation type="unfinished"/>
    </message>
    <message>
        <location filename="../plugins/itemimage/itemimagesettings.ui" line="119"/>
        <source>Editor command for supported image formats other than SVG.</source>
        <translation type="unfinished"/>
    </message>
    <message>
        <location filename="../plugins/itemimage/itemimagesettings.ui" line="126"/>
        <source>&amp;SVG editor command:</source>
        <translation type="unfinished"/>
    </message>
    <message>
        <location filename="../plugins/itemimage/itemimagesettings.ui" line="136"/>
        <source>Editor command for SVG image format.</source>
        <translation type="unfinished"/>
    </message>
</context>
<context>
    <name>ItemNotesLoader</name>
    <message>
        <location filename="../plugins/itemnotes/itemnotes.h" line="90"/>
        <source>Notes</source>
        <translation type="unfinished"/>
    </message>
    <message>
        <location filename="../plugins/itemnotes/itemnotes.h" line="92"/>
        <source>Display notes for items.</source>
        <translation type="unfinished"/>
    </message>
</context>
<context>
    <name>ItemNotesSettings</name>
    <message>
        <location filename="../plugins/itemnotes/itemnotessettings.ui" line="17"/>
        <source>Notes Position</source>
        <translation type="unfinished"/>
    </message>
    <message>
        <location filename="../plugins/itemnotes/itemnotessettings.ui" line="23"/>
        <source>A&amp;bove Item</source>
        <translation type="unfinished"/>
    </message>
    <message>
        <location filename="../plugins/itemnotes/itemnotessettings.ui" line="30"/>
        <source>B&amp;elow Item</source>
        <translation type="unfinished"/>
    </message>
    <message>
        <location filename="../plugins/itemnotes/itemnotessettings.ui" line="37"/>
        <source>&amp;Icon Only</source>
        <translation type="unfinished"/>
    </message>
    <message>
        <location filename="../plugins/itemnotes/itemnotessettings.ui" line="47"/>
        <source>Show Too&amp;l Tip</source>
        <translation type="unfinished"/>
    </message>
</context>
<context>
    <name>ItemOrderList</name>
    <message>
        <location filename="../src/ui/itemorderlist.ui" line="59"/>
        <source>&amp;Add</source>
        <translation type="unfinished"/>
    </message>
    <message>
        <location filename="../src/ui/itemorderlist.ui" line="75"/>
        <source>&amp;Remove</source>
        <translation type="unfinished"/>
    </message>
    <message>
        <location filename="../src/ui/itemorderlist.ui" line="82"/>
        <source>&amp;Up</source>
        <translation type="unfinished"/>
    </message>
    <message>
        <location filename="../src/ui/itemorderlist.ui" line="89"/>
        <source>&amp;Down</source>
        <translation type="unfinished"/>
    </message>
</context>
<context>
    <name>ItemSyncLoader</name>
    <message>
        <location filename="../plugins/itemsync/itemsync.cpp" line="201"/>
        <source>Browse...</source>
        <comment>Button text for opening file dialog to select synchronization directory</comment>
        <translation type="unfinished"/>
    </message>
    <message>
        <location filename="../plugins/itemsync/itemsync.cpp" line="1384"/>
        <source>Failed to synchronize tab "%1" with directory "%2"!</source>
        <translation type="unfinished"/>
    </message>
    <message>
        <location filename="../plugins/itemsync/itemsync.cpp" line="1432"/>
        <source>Remove Items?</source>
        <translation type="unfinished"/>
    </message>
    <message>
        <location filename="../plugins/itemsync/itemsync.cpp" line="1433"/>
        <source>Do you really want to &lt;strong&gt;remove items and associated files&lt;/strong&gt;?</source>
        <translation type="unfinished"/>
    </message>
    <message>
        <location filename="../plugins/itemsync/itemsync.cpp" line="1605"/>
        <source>Open Directory for Synchronization</source>
        <translation type="unfinished"/>
    </message>
    <message>
        <location filename="../plugins/itemsync/itemsync.h" line="100"/>
        <source>Synchronize</source>
        <translation type="unfinished"/>
    </message>
    <message>
        <location filename="../plugins/itemsync/itemsync.h" line="102"/>
        <source>Synchronize items and notes with a directory on disk.</source>
        <translation type="unfinished"/>
    </message>
</context>
<context>
    <name>ItemSyncSettings</name>
    <message>
        <location filename="../plugins/itemsync/itemsyncsettings.ui" line="24"/>
        <source>Synchronization Tabs and Directories</source>
        <translation type="unfinished"/>
    </message>
    <message>
        <location filename="../plugins/itemsync/itemsyncsettings.ui" line="42"/>
        <source>&lt;p&gt;Synchronize contents of &lt;strong&gt;tab&lt;/strong&gt; with directory with given &lt;strong&gt;path&lt;/strong&gt;.&lt;/p&gt;
&lt;p&gt;Set &lt;strong&gt;empty path&lt;/strong&gt; not to save items in &lt;strong&gt;tab&lt;/strong&gt;.&lt;/p&gt;</source>
        <translation type="unfinished"/>
    </message>
    <message>
        <location filename="../plugins/itemsync/itemsyncsettings.ui" line="63"/>
        <source>Tab Name</source>
        <translation type="unfinished"/>
    </message>
    <message>
        <location filename="../plugins/itemsync/itemsyncsettings.ui" line="68"/>
        <source>Path</source>
        <translation type="unfinished"/>
    </message>
    <message>
        <location filename="../plugins/itemsync/itemsyncsettings.ui" line="88"/>
        <source>Files to Item Data Formats</source>
        <translation type="unfinished"/>
    </message>
    <message>
        <location filename="../plugins/itemsync/itemsyncsettings.ui" line="106"/>
        <source>&lt;p&gt;Set MIME type to &lt;strong&gt;-&lt;/strong&gt; (dash) to ignore files. Any other unknown or hidden files are ignored.&lt;/p&gt;
&lt;p&gt;Example: Load &lt;strong&gt;txt&lt;/strong&gt; file extension as &lt;strong&gt;text/plain&lt;/strong&gt; MIME type.&lt;/p&gt;</source>
        <translation type="unfinished"/>
    </message>
    <message>
        <location filename="../plugins/itemsync/itemsyncsettings.ui" line="121"/>
        <source>Extensions</source>
        <translation type="unfinished"/>
    </message>
    <message>
        <location filename="../plugins/itemsync/itemsyncsettings.ui" line="126"/>
        <source>Item MIME Type</source>
        <translation type="unfinished"/>
    </message>
</context>
<context>
    <name>ItemTextLoader</name>
    <message>
        <location filename="../plugins/itemtext/itemtext.h" line="67"/>
        <source>Text</source>
        <translation type="unfinished"/>
    </message>
    <message>
        <location filename="../plugins/itemtext/itemtext.h" line="69"/>
        <source>Display plain text and simple HTML items.</source>
        <translation type="unfinished"/>
    </message>
</context>
<context>
    <name>ItemTextSettings</name>
    <message>
        <location filename="../plugins/itemtext/itemtextsettings.ui" line="17"/>
        <source>Save and display HTML and rich text</source>
        <translation type="unfinished"/>
    </message>
    <message>
        <location filename="../plugins/itemtext/itemtextsettings.ui" line="26"/>
        <source>Maximum number of lines to display (0 to show all):</source>
        <translation type="unfinished"/>
    </message>
    <message>
        <location filename="../plugins/itemtext/itemtextsettings.ui" line="60"/>
        <source>Maximum height in pixels (0 for no limit):</source>
        <translation type="unfinished"/>
    </message>
</context>
<context>
    <name>MainWindow</name>
    <message>
        <location filename="../src/ui/mainwindow.ui" line="17"/>
        <source>CopyQ</source>
        <translation type="unfinished"/>
    </message>
    <message>
        <location filename="../src/gui/mainwindow.cpp" line="244"/>
        <source>Exit?</source>
        <translation type="unfinished"/>
    </message>
    <message>
        <location filename="../src/gui/mainwindow.cpp" line="245"/>
        <source>Do you want to &lt;strong&gt;exit&lt;/strong&gt; CopyQ?</source>
        <translation type="unfinished"/>
    </message>
    <message>
        <location filename="../src/gui/mainwindow.cpp" line="282"/>
        <source>&amp;File</source>
        <translation type="unfinished"/>
    </message>
    <message>
        <location filename="../src/gui/mainwindow.cpp" line="324"/>
        <source>&amp;Edit</source>
        <translation type="unfinished"/>
    </message>
    <message>
        <location filename="../src/gui/mainwindow.cpp" line="342"/>
        <source>&amp;Item</source>
        <translation type="unfinished"/>
    </message>
    <message>
        <location filename="../src/gui/mainwindow.cpp" line="347"/>
        <source>&amp;Tabs</source>
        <translation type="unfinished"/>
    </message>
    <message>
        <location filename="../src/gui/mainwindow.cpp" line="365"/>
        <source>&amp;Help</source>
        <translation type="unfinished"/>
    </message>
    <message>
        <location filename="../src/gui/mainwindow.cpp" line="369"/>
        <source>&amp;Show/Hide</source>
        <translation type="unfinished"/>
    </message>
    <message>
        <location filename="../src/gui/mainwindow.cpp" line="374"/>
        <source>Open action dialog</source>
        <translation type="unfinished"/>
    </message>
    <message>
        <location filename="../src/gui/mainwindow.cpp" line="391"/>
        <source>&amp;New Tab</source>
        <translation type="unfinished"/>
    </message>
    <message>
        <location filename="../src/gui/mainwindow.cpp" line="393"/>
        <source>Rename &amp;Group %1</source>
        <translation type="unfinished"/>
    </message>
    <message>
        <location filename="../src/gui/mainwindow.cpp" line="395"/>
        <source>Re&amp;name Tab %1</source>
        <translation type="unfinished"/>
    </message>
    <message>
        <location filename="../src/gui/mainwindow.cpp" line="397"/>
        <source>Re&amp;move Tab %1</source>
        <translation type="unfinished"/>
    </message>
    <message>
        <location filename="../src/gui/mainwindow.cpp" line="399"/>
        <source>Remove Group %1</source>
        <translation type="unfinished"/>
    </message>
    <message>
        <location filename="../src/gui/mainwindow.cpp" line="401"/>
        <source>&amp;Change Tab Icon</source>
        <translation type="unfinished"/>
    </message>
    <message>
        <location filename="../src/gui/mainwindow.cpp" line="519"/>
        <source>&amp;Enable Clipboard Storing</source>
        <translation type="unfinished"/>
    </message>
    <message>
        <location filename="../src/gui/mainwindow.cpp" line="520"/>
        <source>&amp;Disable Clipboard Storing</source>
        <translation type="unfinished"/>
    </message>
    <message>
        <location filename="../src/gui/mainwindow.cpp" line="738"/>
        <source>CopyQ Error</source>
        <comment>Notification error message title</comment>
        <translation type="unfinished"/>
    </message>
    <message>
        <location filename="../src/gui/mainwindow.cpp" line="1019"/>
        <source>&amp;clipboard</source>
        <translation type="unfinished"/>
    </message>
    <message>
        <location filename="../src/gui/mainwindow.cpp" line="1371"/>
        <source>Clipboard:
%1</source>
        <comment>Tray tooltip format</comment>
        <translation type="unfinished"/>
    </message>
    <message>
        <location filename="../src/gui/mainwindow.cpp" line="1376"/>
        <source>%1 - CopyQ</source>
        <comment>Main window title format (%1 is clipboard content label)</comment>
        <translation type="unfinished"/>
    </message>
    <message>
        <location filename="../src/gui/mainwindow.cpp" line="1379"/>
        <source>%1 - %2 - CopyQ</source>
        <comment>Main window title format (%1 is clipboard content label, %2 is session name)</comment>
        <translation type="unfinished"/>
    </message>
    <message>
        <location filename="../src/gui/mainwindow.cpp" line="1645"/>
        <source>&amp;Clipboard: %1</source>
        <comment>Tray menu clipboard item format</comment>
        <translation type="unfinished"/>
    </message>
    <message>
        <location filename="../src/gui/mainwindow.cpp" line="1842"/>
        <location filename="../src/gui/mainwindow.cpp" line="1900"/>
        <source>CopyQ Items (*.cpq)</source>
        <translation type="unfinished"/>
    </message>
    <message>
        <location filename="../src/gui/mainwindow.cpp" line="1850"/>
        <source>CopyQ Error Saving File</source>
        <translation type="unfinished"/>
    </message>
    <message>
        <location filename="../src/gui/mainwindow.cpp" line="1851"/>
        <source>Cannot save file %1!</source>
        <translation type="unfinished"/>
    </message>
    <message>
        <location filename="../src/gui/mainwindow.cpp" line="1905"/>
        <source>CopyQ Error Opening File</source>
        <translation type="unfinished"/>
    </message>
    <message>
        <location filename="../src/gui/mainwindow.cpp" line="1906"/>
        <source>Cannot open file %1!</source>
        <translation type="unfinished"/>
    </message>
    <message>
        <location filename="../src/gui/mainwindow.cpp" line="2043"/>
        <source>Remove All Tabs in Group?</source>
        <translation type="unfinished"/>
    </message>
    <message>
        <location filename="../src/gui/mainwindow.cpp" line="2044"/>
        <source>Do you want to remove &lt;strong&gt;all tabs&lt;/strong&gt; in group &lt;strong&gt;%1&lt;/strong&gt;?</source>
        <translation type="unfinished"/>
    </message>
    <message>
        <location filename="../src/gui/mainwindow.cpp" line="2089"/>
        <source>Remove Tab?</source>
        <translation type="unfinished"/>
    </message>
    <message>
        <location filename="../src/gui/mainwindow.cpp" line="2090"/>
        <source>Do you want to remove tab &lt;strong&gt;%1&lt;/strong&gt;?</source>
        <translation type="unfinished"/>
    </message>
</context>
<context>
    <name>ProcessManagerDialog</name>
    <message>
        <location filename="../src/ui/processmanagerdialog.ui" line="14"/>
        <source>CopyQ Process Manager</source>
        <translation type="unfinished"/>
    </message>
    <message>
        <location filename="../src/gui/processmanagerdialog.cpp" line="60"/>
        <source>Started</source>
        <translation type="unfinished"/>
    </message>
    <message>
        <location filename="../src/gui/processmanagerdialog.cpp" line="62"/>
        <location filename="../src/gui/processmanagerdialog.cpp" line="178"/>
        <source>Finished</source>
        <translation type="unfinished"/>
    </message>
    <message>
        <location filename="../src/gui/processmanagerdialog.cpp" line="64"/>
        <source>Name</source>
        <translation type="unfinished"/>
    </message>
    <message>
        <location filename="../src/gui/processmanagerdialog.cpp" line="66"/>
        <source>Status</source>
        <translation type="unfinished"/>
    </message>
    <message>
        <location filename="../src/gui/processmanagerdialog.cpp" line="127"/>
        <source>Starting</source>
        <translation type="unfinished"/>
    </message>
    <message>
        <location filename="../src/gui/processmanagerdialog.cpp" line="143"/>
        <source>Terminate</source>
        <translation type="unfinished"/>
    </message>
    <message>
        <location filename="../src/gui/processmanagerdialog.cpp" line="167"/>
        <source>Runnning</source>
        <translation type="unfinished"/>
    </message>
    <message>
        <location filename="../src/gui/processmanagerdialog.cpp" line="178"/>
        <source>Failed</source>
        <translation type="unfinished"/>
    </message>
    <message>
        <location filename="../src/gui/processmanagerdialog.cpp" line="188"/>
        <source>Remove</source>
        <translation type="unfinished"/>
    </message>
</context>
<context>
    <name>Proxy</name>
    <message>
        <location filename="../plugins/itemfakevim/itemfakevim.cpp" line="308"/>
        <source>Information</source>
        <translation type="unfinished"/>
    </message>
</context>
<context>
    <name>QObject</name>
    <message numerus="yes">
        <location filename="../src/common/common.cpp" line="329"/>
        <source>%1 (%n lines)</source>
        <comment>Label for multi-line text in clipboard</comment>
        <translation type="unfinished">
            <numerusform/>
            <numerusform/>
        </translation>
    </message>
    <message>
        <location filename="../src/common/common.cpp" line="340"/>
        <source>&lt;IMAGE&gt;</source>
        <comment>Label for image in clipboard</comment>
        <translation type="unfinished"/>
    </message>
    <message>
        <location filename="../src/common/common.cpp" line="342"/>
        <source>&lt;FILES&gt;</source>
        <comment>Label for URLs/files in clipboard</comment>
        <translation type="unfinished"/>
    </message>
    <message>
        <location filename="../src/common/common.cpp" line="344"/>
        <source>&lt;EMPTY&gt;</source>
        <comment>Label for empty clipboard</comment>
        <translation type="unfinished"/>
    </message>
    <message>
        <location filename="../src/common/common.cpp" line="346"/>
        <source>&lt;DATA&gt;</source>
        <comment>Label for data in clipboard</comment>
        <translation type="unfinished"/>
    </message>
    <message>
        <location filename="../src/common/common.cpp" line="358"/>
        <source>Backspace</source>
        <comment>Key to remove item or MIME on OS X</comment>
        <translation type="unfinished"/>
    </message>
    <message>
        <location filename="../src/common/common.cpp" line="360"/>
        <source>Delete</source>
        <comment>Key to remove item or MIME</comment>
        <translation type="unfinished"/>
    </message>
    <message>
        <location filename="../src/common/log.cpp" line="73"/>
        <source>warning: %1</source>
        <translation type="unfinished"/>
    </message>
    <message>
        <location filename="../src/common/log.cpp" line="75"/>
        <source>ERROR: %1</source>
        <translation type="unfinished"/>
    </message>
    <message numerus="yes">
        <location filename="../src/gui/notificationdaemon.cpp" line="95"/>
        <source>%1&lt;div align="right"&gt;&lt;small&gt;&amp;mdash; %n lines &amp;mdash;&lt;/small&gt;&lt;/div&gt;</source>
        <comment>Notification label for multi-line text in clipboard</comment>
        <translation type="unfinished">
            <numerusform/>
            <numerusform/>
        </translation>
    </message>
    <message>
        <location filename="../src/gui/notificationdaemon.cpp" line="98"/>
        <source>%1</source>
        <comment>Notification label for single-line text in clipboard</comment>
        <translation type="unfinished"/>
    </message>
    <message>
        <location filename="../src/item/itemfactory.cpp" line="183"/>
        <source>Item file %1 is corrupted or some CopyQ plugins are missing!</source>
        <translation type="unfinished"/>
    </message>
    <message>
        <location filename="../src/item/itemfactory.cpp" line="222"/>
        <source>No plugins loaded</source>
        <translation type="unfinished"/>
    </message>
    <message>
        <location filename="../src/item/itemfactory.cpp" line="396"/>
        <source>Loading plugin: %1</source>
        <translation type="unfinished"/>
    </message>
    <message>
        <location filename="../src/item/serialize.cpp" line="174"/>
        <source>Data deserialization failed: %1</source>
        <translation type="unfinished"/>
    </message>
    <message>
        <location filename="../src/main.cpp" line="133"/>
        <source>Session name must contain at most 16 characters
which can be letters, digits, '-' or '_'!</source>
        <translation type="unfinished"/>
    </message>
</context>
<context>
    <name>Scriptable</name>
    <message>
        <location filename="../src/scriptable/scriptable.cpp" line="95"/>
        <source>Show main window.</source>
        <translation type="unfinished"/>
    </message>
    <message>
        <location filename="../src/scriptable/scriptable.cpp" line="97"/>
        <source>Hide main window.</source>
        <translation type="unfinished"/>
    </message>
    <message>
        <location filename="../src/scriptable/scriptable.cpp" line="99"/>
        <source>Show or hide main window.</source>
        <translation type="unfinished"/>
    </message>
    <message>
        <location filename="../src/scriptable/scriptable.cpp" line="101"/>
        <source>Open context menu.</source>
        <translation type="unfinished"/>
    </message>
    <message>
        <location filename="../src/scriptable/scriptable.cpp" line="103"/>
        <source>Exit server.</source>
        <translation type="unfinished"/>
    </message>
    <message>
        <location filename="../src/scriptable/scriptable.cpp" line="105"/>
        <source>Disable or enable clipboard content storing.</source>
        <translation type="unfinished"/>
    </message>
    <message>
        <location filename="../src/scriptable/scriptable.cpp" line="108"/>
        <source>Print clipboard content.</source>
        <translation type="unfinished"/>
    </message>
    <message>
        <location filename="../src/scriptable/scriptable.cpp" line="109"/>
        <location filename="../src/scriptable/scriptable.cpp" line="113"/>
        <location filename="../src/scriptable/scriptable.cpp" line="121"/>
        <location filename="../src/scriptable/scriptable.cpp" line="123"/>
        <location filename="../src/scriptable/scriptable.cpp" line="154"/>
        <location filename="../src/scriptable/scriptable.cpp" line="157"/>
        <location filename="../src/scriptable/scriptable.cpp" line="159"/>
        <source>MIME</source>
        <translation type="unfinished"/>
    </message>
    <message>
        <location filename="../src/scriptable/scriptable.cpp" line="112"/>
        <source>Print X11 selection content.</source>
        <translation type="unfinished"/>
    </message>
    <message>
        <location filename="../src/scriptable/scriptable.cpp" line="116"/>
        <source>Paste clipboard to current window
(may not work with some applications).</source>
        <translation type="unfinished"/>
    </message>
    <message>
        <location filename="../src/scriptable/scriptable.cpp" line="118"/>
        <source>Set clipboard text.</source>
        <translation type="unfinished"/>
    </message>
    <message>
        <location filename="../src/scriptable/scriptable.cpp" line="119"/>
        <location filename="../src/scriptable/scriptable.cpp" line="136"/>
        <location filename="../src/scriptable/scriptable.cpp" line="140"/>
        <source>TEXT</source>
        <translation type="unfinished"/>
    </message>
    <message>
        <location filename="../src/scriptable/scriptable.cpp" line="120"/>
        <source>
Set clipboard content.</source>
        <translation type="unfinished"/>
    </message>
    <message>
        <location filename="../src/scriptable/scriptable.cpp" line="122"/>
        <location filename="../src/scriptable/scriptable.cpp" line="123"/>
        <location filename="../src/scriptable/scriptable.cpp" line="158"/>
        <location filename="../src/scriptable/scriptable.cpp" line="159"/>
        <source>DATA</source>
        <translation type="unfinished"/>
    </message>
    <message>
        <location filename="../src/scriptable/scriptable.cpp" line="126"/>
        <source>Print number of items in history.</source>
        <translation type="unfinished"/>
    </message>
    <message>
        <location filename="../src/scriptable/scriptable.cpp" line="128"/>
        <source>Copy item in the row to clipboard.</source>
        <translation type="unfinished"/>
    </message>
    <message>
        <location filename="../src/scriptable/scriptable.cpp" line="129"/>
        <location filename="../src/scriptable/scriptable.cpp" line="139"/>
        <location filename="../src/scriptable/scriptable.cpp" line="154"/>
        <location filename="../src/scriptable/scriptable.cpp" line="156"/>
        <source>ROW</source>
        <translation type="unfinished"/>
    </message>
    <message>
        <location filename="../src/scriptable/scriptable.cpp" line="131"/>
        <source>Copy next item from current tab to clipboard.</source>
        <translation type="unfinished"/>
    </message>
    <message>
        <location filename="../src/scriptable/scriptable.cpp" line="133"/>
        <source>Copy previous item from current tab to clipboard.</source>
        <translation type="unfinished"/>
    </message>
    <message>
        <location filename="../src/scriptable/scriptable.cpp" line="135"/>
        <source>Add text into clipboard.</source>
        <translation type="unfinished"/>
    </message>
    <message>
        <location filename="../src/scriptable/scriptable.cpp" line="138"/>
        <source>Insert text into given row.</source>
        <translation type="unfinished"/>
    </message>
    <message>
        <location filename="../src/scriptable/scriptable.cpp" line="142"/>
        <source>Remove items in given rows.</source>
        <translation type="unfinished"/>
    </message>
    <message>
        <location filename="../src/scriptable/scriptable.cpp" line="143"/>
        <location filename="../src/scriptable/scriptable.cpp" line="147"/>
        <location filename="../src/scriptable/scriptable.cpp" line="163"/>
        <location filename="../src/scriptable/scriptable.cpp" line="167"/>
        <source>ROWS</source>
        <translation type="unfinished"/>
    </message>
    <message>
        <location filename="../src/scriptable/scriptable.cpp" line="145"/>
        <source>Edit items or edit new one.
Value -1 is for current text in clipboard.</source>
        <translation type="unfinished"/>
    </message>
    <message>
        <location filename="../src/scriptable/scriptable.cpp" line="150"/>
        <source>Set separator for items on output.</source>
        <translation type="unfinished"/>
    </message>
    <message>
        <location filename="../src/scriptable/scriptable.cpp" line="151"/>
        <location filename="../src/scriptable/scriptable.cpp" line="168"/>
        <source>SEPARATOR</source>
        <translation type="unfinished"/>
    </message>
    <message>
        <location filename="../src/scriptable/scriptable.cpp" line="153"/>
        <source>Print raw data of clipboard or item in row.</source>
        <translation type="unfinished"/>
    </message>
    <message>
        <location filename="../src/scriptable/scriptable.cpp" line="155"/>
        <source>
Write raw data to given row.</source>
        <translation type="unfinished"/>
    </message>
    <message>
        <location filename="../src/scriptable/scriptable.cpp" line="162"/>
        <source>Show action dialog.</source>
        <translation type="unfinished"/>
    </message>
    <message>
        <location filename="../src/scriptable/scriptable.cpp" line="165"/>
        <source>
Run PROGRAM on item text in the rows.
Use %1 in PROGRAM to pass text as argument.</source>
        <translation type="unfinished"/>
    </message>
    <message>
        <location filename="../src/scriptable/scriptable.cpp" line="168"/>
        <source>PROGRAM</source>
        <translation type="unfinished"/>
    </message>
    <message>
        <location filename="../src/scriptable/scriptable.cpp" line="170"/>
        <source>
Show tray popup message for TIME milliseconds.</source>
        <translation type="unfinished"/>
    </message>
    <message>
        <location filename="../src/scriptable/scriptable.cpp" line="171"/>
        <source>TITLE</source>
        <translation type="unfinished"/>
    </message>
    <message>
        <location filename="../src/scriptable/scriptable.cpp" line="172"/>
        <source>MESSAGE</source>
        <translation type="unfinished"/>
    </message>
    <message>
        <location filename="../src/scriptable/scriptable.cpp" line="173"/>
        <source>TIME</source>
        <translation type="unfinished"/>
    </message>
    <message>
        <location filename="../src/scriptable/scriptable.cpp" line="176"/>
        <source>List available tab names.</source>
        <translation type="unfinished"/>
    </message>
    <message>
        <location filename="../src/scriptable/scriptable.cpp" line="178"/>
        <source>Run command on tab with given name.
Tab is created if it doesn't exist.
Default is the first tab.</source>
        <translation type="unfinished"/>
    </message>
    <message>
        <location filename="../src/scriptable/scriptable.cpp" line="181"/>
        <location filename="../src/scriptable/scriptable.cpp" line="185"/>
        <location filename="../src/scriptable/scriptable.cpp" line="188"/>
        <source>NAME</source>
        <translation type="unfinished"/>
    </message>
    <message>
        <location filename="../src/scriptable/scriptable.cpp" line="182"/>
        <location filename="../src/scriptable/scriptable.cpp" line="218"/>
        <location filename="../src/scriptable/scriptable.cpp" line="233"/>
        <source>COMMAND</source>
        <translation type="unfinished"/>
    </message>
    <message>
        <location filename="../src/scriptable/scriptable.cpp" line="184"/>
        <source>Remove tab.</source>
        <translation type="unfinished"/>
    </message>
    <message>
        <location filename="../src/scriptable/scriptable.cpp" line="187"/>
        <source>Rename tab.</source>
        <translation type="unfinished"/>
    </message>
    <message>
        <location filename="../src/scriptable/scriptable.cpp" line="189"/>
        <source>NEW_NAME</source>
        <translation type="unfinished"/>
    </message>
    <message>
        <location filename="../src/scriptable/scriptable.cpp" line="192"/>
        <source>Export items to file.</source>
        <translation type="unfinished"/>
    </message>
    <message>
        <location filename="../src/scriptable/scriptable.cpp" line="193"/>
        <location filename="../src/scriptable/scriptable.cpp" line="196"/>
        <source>FILE_NAME</source>
        <translation type="unfinished"/>
    </message>
    <message>
        <location filename="../src/scriptable/scriptable.cpp" line="195"/>
        <source>Import items from file.</source>
        <translation type="unfinished"/>
    </message>
    <message>
        <location filename="../src/scriptable/scriptable.cpp" line="199"/>
        <source>List all options.</source>
        <translation type="unfinished"/>
    </message>
    <message>
        <location filename="../src/scriptable/scriptable.cpp" line="201"/>
        <source>Get option value.</source>
        <translation type="unfinished"/>
    </message>
    <message>
        <location filename="../src/scriptable/scriptable.cpp" line="202"/>
        <location filename="../src/scriptable/scriptable.cpp" line="205"/>
        <source>OPTION</source>
        <translation type="unfinished"/>
    </message>
    <message>
        <location filename="../src/scriptable/scriptable.cpp" line="204"/>
        <source>Set option value.</source>
        <translation type="unfinished"/>
    </message>
    <message>
        <location filename="../src/scriptable/scriptable.cpp" line="206"/>
        <source>VALUE</source>
        <translation type="unfinished"/>
    </message>
    <message>
        <location filename="../src/scriptable/scriptable.cpp" line="209"/>
        <source>
Evaluate ECMAScript program.
Arguments are accessible using with "arguments(0..N)".</source>
        <translation type="unfinished"/>
    </message>
    <message>
        <location filename="../src/scriptable/scriptable.cpp" line="211"/>
        <source>SCRIPT</source>
        <translation type="unfinished"/>
    </message>
    <message>
        <location filename="../src/scriptable/scriptable.cpp" line="212"/>
        <source>ARGUMENTS</source>
        <translation type="unfinished"/>
    </message>
    <message>
        <location filename="../src/scriptable/scriptable.cpp" line="214"/>
        <source>
Starts or connects to application instance with given session name.</source>
        <translation type="unfinished"/>
    </message>
    <message>
        <location filename="../src/scriptable/scriptable.cpp" line="215"/>
        <source>SESSION</source>
        <translation type="unfinished"/>
    </message>
    <message>
        <location filename="../src/scriptable/scriptable.cpp" line="217"/>
        <source>
Print help for COMMAND or all commands.</source>
        <translation type="unfinished"/>
    </message>
    <message>
        <location filename="../src/scriptable/scriptable.cpp" line="220"/>
        <source>
Print version of program and libraries.</source>
        <translation type="unfinished"/>
    </message>
    <message>
        <location filename="../src/scriptable/scriptable.cpp" line="233"/>
        <source>Usage: copyq [%1]</source>
        <translation type="unfinished"/>
    </message>
    <message>
        <location filename="../src/scriptable/scriptable.cpp" line="234"/>
        <source>Starts server if no command is specified.</source>
        <translation type="unfinished"/>
    </message>
    <message>
        <location filename="../src/scriptable/scriptable.cpp" line="235"/>
        <source>  COMMANDs:</source>
        <translation type="unfinished"/>
    </message>
    <message>
        <location filename="../src/scriptable/scriptable.cpp" line="240"/>
        <source>NOTES:</source>
        <translation type="unfinished"/>
    </message>
    <message>
        <location filename="../src/scriptable/scriptable.cpp" line="241"/>
        <source>  - Use dash argument (-) to read data from stdandard input.</source>
        <translation type="unfinished"/>
    </message>
    <message>
        <location filename="../src/scriptable/scriptable.cpp" line="242"/>
        <source>  - Use double-dash argument (--) to read all following arguments without
    expanding escape sequences (i.e. \n, \t and others).</source>
        <translation type="unfinished"/>
    </message>
    <message>
<<<<<<< HEAD
        <location filename="../src/scriptable/scriptable.cpp" line="244"/>
        <source>  - Use ? for MIME to print available MIME types (default is &quot;text/plain&quot;).</source>
        <translation type="unfinished"></translation>
=======
        <location filename="../src/scriptable/scriptable.cpp" line="240"/>
        <source>  - Use ? for MIME to print available MIME types (default is "text/plain").</source>
        <translation type="unfinished"/>
>>>>>>> debc8cb5
    </message>
    <message>
        <location filename="../src/scriptable/scriptable.cpp" line="249"/>
        <source>Invalid number of arguments!</source>
        <translation type="unfinished"/>
    </message>
    <message>
        <location filename="../src/scriptable/scriptable.cpp" line="462"/>
        <location filename="../src/scriptable/scriptableworker.cpp" line="127"/>
        <source>Name "%1" doesn't refer to a function.</source>
        <translation type="unfinished"/>
    </message>
    <message>
        <location filename="../src/scriptable/scriptable.cpp" line="523"/>
        <source>Built with: </source>
        <translation type="unfinished"/>
    </message>
    <message>
        <location filename="../src/scriptable/scriptable.cpp" line="548"/>
        <source>Command not found!</source>
        <translation type="unfinished"/>
    </message>
    <message>
        <location filename="../src/scriptable/scriptable.cpp" line="604"/>
        <source>Terminating server.
</source>
        <translation type="unfinished"/>
    </message>
    <message>
        <location filename="../src/scriptable/scriptable.cpp" line="675"/>
        <source>Failed to set clipboard!</source>
        <translation type="unfinished"/>
    </message>
    <message>
<<<<<<< HEAD
        <location filename="../src/scriptable/scriptable.cpp" line="929"/>
        <source>Cannot save to file &quot;%1&quot;!</source>
        <translation type="unfinished"></translation>
    </message>
    <message>
        <location filename="../src/scriptable/scriptable.cpp" line="940"/>
        <source>Cannot import file &quot;%1&quot;!</source>
        <translation type="unfinished"></translation>
    </message>
    <message>
        <location filename="../src/scriptable/scriptable.cpp" line="952"/>
        <source>Invalid option &quot;%1&quot;!</source>
        <translation type="unfinished"></translation>
=======
        <location filename="../src/scriptable/scriptable.cpp" line="920"/>
        <source>Cannot save to file "%1"!</source>
        <translation type="unfinished"/>
    </message>
    <message>
        <location filename="../src/scriptable/scriptable.cpp" line="931"/>
        <source>Cannot import file "%1"!</source>
        <translation type="unfinished"/>
    </message>
    <message>
        <location filename="../src/scriptable/scriptable.cpp" line="943"/>
        <source>Invalid option "%1"!</source>
        <translation type="unfinished"/>
>>>>>>> debc8cb5
    </message>
</context>
<context>
    <name>ShortcutButton</name>
    <message>
        <location filename="../src/gui/shortcutbutton.cpp" line="43"/>
        <source>Add shortcut</source>
        <translation type="unfinished"/>
    </message>
</context>
<context>
    <name>ShortcutDialog</name>
    <message>
        <location filename="../src/ui/shortcutdialog.ui" line="14"/>
        <source>CopyQ New Shortcut</source>
        <translation type="unfinished"/>
    </message>
    <message>
        <location filename="../src/ui/shortcutdialog.ui" line="20"/>
        <source>&lt;html&gt;&lt;head/&gt;&lt;body&gt;&lt;p&gt;Press any key combination. &lt;span style=" font-weight:600;"&gt;Escape&lt;/span&gt; to cancel.&lt;/p&gt;&lt;/body&gt;&lt;/html&gt;</source>
        <translation type="unfinished"/>
    </message>
    <message>
        <location filename="../src/ui/shortcutdialog.ui" line="33"/>
        <source>Click here and press any key combination</source>
        <translation type="unfinished"/>
    </message>
    <message>
        <location filename="../src/gui/shortcutdialog.cpp" line="64"/>
        <source>Remove Shortcut</source>
        <translation type="unfinished"/>
    </message>
</context>
<context>
    <name>ShortcutsWidget</name>
    <message>
        <location filename="../src/ui/shortcutswidget.ui" line="31"/>
        <source>&amp;Find:</source>
        <translation type="unfinished"/>
    </message>
    <message>
        <location filename="../src/gui/shortcutswidget.cpp" line="370"/>
        <source>There is command overriding this shortcut.</source>
        <translation type="unfinished"/>
    </message>
    <message>
        <location filename="../src/gui/shortcutswidget.cpp" line="371"/>
        <source>Shortcut already exists!</source>
        <translation type="unfinished"/>
    </message>
</context>
<context>
    <name>TabDialog</name>
    <message>
        <location filename="../src/ui/tabdialog.ui" line="29"/>
        <source>Tab name must be non-empty and unique.&lt;br /&gt;
Tab &lt;b&gt;No&amp;amp;tes&lt;/b&gt; can be opened using &lt;b&gt;Alt+t&lt;/b&gt;.&lt;br /&gt;
Use &lt;b&gt;/&lt;/b&gt; as path separator in tree view tab layout.</source>
        <translation type="unfinished"/>
    </message>
    <message>
        <location filename="../src/ui/tabdialog.ui" line="43"/>
        <source>&amp;Name:</source>
        <translation type="unfinished"/>
    </message>
    <message>
        <location filename="../src/gui/tabdialog.cpp" line="35"/>
        <source>CopyQ New Tab</source>
        <translation type="unfinished"/>
    </message>
    <message>
        <location filename="../src/gui/tabdialog.cpp" line="38"/>
        <source>CopyQ Rename Tab</source>
        <translation type="unfinished"/>
    </message>
    <message>
        <location filename="../src/gui/tabdialog.cpp" line="41"/>
        <source>CopyQ Rename Tab Group</source>
        <translation type="unfinished"/>
    </message>
</context>
<context>
    <name>TrayMenu</name>
    <message>
        <location filename="../src/gui/traymenu.cpp" line="162"/>
        <source>&amp;%1. %2</source>
        <comment>Key hint (number shortcut) for items in tray menu (%1 is number, %2 is item label)</comment>
        <translation type="unfinished"/>
    </message>
</context>
<context>
    <name>Utils::FilterLineEdit</name>
    <message>
        <location filename="../src/gui/filterlineedit.cpp" line="72"/>
        <source>Regular Expression</source>
        <translation type="unfinished"/>
    </message>
    <message>
        <location filename="../src/gui/filterlineedit.cpp" line="75"/>
        <source>Case Insensitive</source>
        <translation type="unfinished"/>
    </message>
</context>
<context>
    <name>detail::ScriptableProxyHelper</name>
    <message>
        <location filename="../src/scriptable/scriptableproxy.h" line="165"/>
        <source>Tab with given name doesn't exist!</source>
        <translation type="unfinished"/>
    </message>
    <message>
        <location filename="../src/scriptable/scriptableproxy.h" line="170"/>
        <source>Tab name cannot be empty!</source>
        <translation type="unfinished"/>
    </message>
    <message>
        <location filename="../src/scriptable/scriptableproxy.h" line="200"/>
        <source>Tab with given name already exists!</source>
        <translation type="unfinished"/>
    </message>
</context>
</TS><|MERGE_RESOLUTION|>--- conflicted
+++ resolved
@@ -38,118 +38,118 @@
         <translation>Desenvolvimento</translation>
     </message>
     <message>
-        <location filename="../src/gui/aboutdialog.cpp" line="167"/>
+        <location filename="../src/gui/aboutdialog.cpp" line="166"/>
         <source>Library used in the application</source>
         <comment>Qt library description</comment>
         <translation>Biblioteca usada na aplicação</translation>
     </message>
     <message>
-        <location filename="../src/gui/aboutdialog.cpp" line="169"/>
+        <location filename="../src/gui/aboutdialog.cpp" line="168"/>
         <source>Library used in the application</source>
         <comment>LibQxt library description</comment>
         <translation>Biblioteca usada na aplicação</translation>
     </message>
     <message>
-        <location filename="../src/gui/aboutdialog.cpp" line="171"/>
+        <location filename="../src/gui/aboutdialog.cpp" line="170"/>
         <source>Iconic font used in the application</source>
         <comment>Font Awesome description</comment>
         <translation>Fonte usada na aplicação</translation>
     </message>
     <message>
-        <location filename="../src/gui/aboutdialog.cpp" line="173"/>
+        <location filename="../src/gui/aboutdialog.cpp" line="172"/>
         <source>Color palette used for themes</source>
         <comment>Solarized palette/themes description</comment>
         <translation>Paleta de cores usada no tema</translation>
     </message>
     <message>
-        <location filename="../src/gui/aboutdialog.cpp" line="175"/>
+        <location filename="../src/gui/aboutdialog.cpp" line="174"/>
         <source>Free web-based translation management system</source>
         <comment>Weblate description</comment>
         <translation>Sistema de gerenciamento de tradução gratuito baseado na web</translation>
     </message>
     <message>
-        <location filename="../src/gui/aboutdialog.cpp" line="180"/>
+        <location filename="../src/gui/aboutdialog.cpp" line="179"/>
         <source>Keyboard</source>
         <translation>Teclado</translation>
     </message>
     <message>
-        <location filename="../src/gui/aboutdialog.cpp" line="181"/>
+        <location filename="../src/gui/aboutdialog.cpp" line="180"/>
         <source>Type any text to search the clipboard history.</source>
         <translation>Escreva qualquer texto para buscar no histórico do clipboard.</translation>
     </message>
     <message>
-        <location filename="../src/gui/aboutdialog.cpp" line="185"/>
+        <location filename="../src/gui/aboutdialog.cpp" line="184"/>
         <source>Item list navigation</source>
         <translation>Lista de itens de navegação</translation>
     </message>
     <message>
-        <location filename="../src/gui/aboutdialog.cpp" line="185"/>
+        <location filename="../src/gui/aboutdialog.cpp" line="184"/>
         <source>Up/Down, Page Up/Down, Home/End</source>
         <translation>Cima/Baixo, Page Up/Down, Home/End</translation>
     </message>
     <message>
-        <location filename="../src/gui/aboutdialog.cpp" line="186"/>
+        <location filename="../src/gui/aboutdialog.cpp" line="185"/>
         <source>Tab navigation</source>
         <translation>Navegação de abas</translation>
     </message>
     <message>
-        <location filename="../src/gui/aboutdialog.cpp" line="187"/>
+        <location filename="../src/gui/aboutdialog.cpp" line="186"/>
         <source>Left, Right, %1, %2</source>
         <comment>Keys for tab navigation (%1, %2 are the standard keys).</comment>
         <translation>Esquerda, Direita, %1, %2</translation>
     </message>
     <message>
-        <location filename="../src/gui/aboutdialog.cpp" line="191"/>
+        <location filename="../src/gui/aboutdialog.cpp" line="190"/>
         <source>Move selected items</source>
         <translation>Mover itens selecionados</translation>
     </message>
     <message>
-        <location filename="../src/gui/aboutdialog.cpp" line="191"/>
+        <location filename="../src/gui/aboutdialog.cpp" line="190"/>
         <source>Ctrl+Up/Down, Ctrl+Home/End</source>
         <translation>Ctrl+Cima/baixo, Ctrl+Home/End</translation>
     </message>
     <message>
-        <location filename="../src/gui/aboutdialog.cpp" line="192"/>
+        <location filename="../src/gui/aboutdialog.cpp" line="191"/>
         <source>Reset search or hide window</source>
         <translation>Apagar buscas ou ocultar janela</translation>
     </message>
     <message>
+        <location filename="../src/gui/aboutdialog.cpp" line="191"/>
+        <source>Escape</source>
+        <translation type="unfinished"/>
+    </message>
+    <message>
         <location filename="../src/gui/aboutdialog.cpp" line="192"/>
-        <source>Escape</source>
-        <translation type="unfinished"/>
-    </message>
-    <message>
-        <location filename="../src/gui/aboutdialog.cpp" line="193"/>
         <source>Delete item</source>
         <translation>Apagar item</translation>
     </message>
     <message>
+        <location filename="../src/gui/aboutdialog.cpp" line="193"/>
+        <source>Put selected items into clipboard</source>
+        <translation type="unfinished"/>
+    </message>
+    <message>
+        <location filename="../src/gui/aboutdialog.cpp" line="193"/>
+        <source>Enter</source>
+        <translation type="unfinished"/>
+    </message>
+    <message>
         <location filename="../src/gui/aboutdialog.cpp" line="194"/>
-        <source>Put selected items into clipboard</source>
+        <source>Change item display format</source>
         <translation type="unfinished"/>
     </message>
     <message>
         <location filename="../src/gui/aboutdialog.cpp" line="194"/>
-        <source>Enter</source>
+        <source>Ctrl+Left/Right</source>
         <translation type="unfinished"/>
     </message>
     <message>
         <location filename="../src/gui/aboutdialog.cpp" line="195"/>
-        <source>Change item display format</source>
+        <source>Edit Item</source>
         <translation type="unfinished"/>
     </message>
     <message>
         <location filename="../src/gui/aboutdialog.cpp" line="195"/>
-        <source>Ctrl+Left/Right</source>
-        <translation type="unfinished"/>
-    </message>
-    <message>
-        <location filename="../src/gui/aboutdialog.cpp" line="196"/>
-        <source>Edit Item</source>
-        <translation type="unfinished"/>
-    </message>
-    <message>
-        <location filename="../src/gui/aboutdialog.cpp" line="196"/>
         <source>F2</source>
         <translation type="unfinished"/>
     </message>
@@ -218,12 +218,12 @@
         <translation type="unfinished"/>
     </message>
     <message>
-        <location filename="../src/gui/actiondialog.cpp" line="295"/>
+        <location filename="../src/gui/actiondialog.cpp" line="292"/>
         <source>Command saved</source>
         <translation type="unfinished"/>
     </message>
     <message>
-        <location filename="../src/gui/actiondialog.cpp" line="296"/>
+        <location filename="../src/gui/actiondialog.cpp" line="293"/>
         <source>Command was saved and can be accessed from item menu.
 You can set up the command in preferences.</source>
         <translation type="unfinished"/>
@@ -232,19 +232,19 @@
 <context>
     <name>ActionHandler</name>
     <message>
-        <location filename="../src/gui/actionhandler.cpp" line="123"/>
+        <location filename="../src/gui/actionhandler.cpp" line="120"/>
         <source>Error: %1
 </source>
         <translation type="unfinished"/>
     </message>
     <message>
-        <location filename="../src/gui/actionhandler.cpp" line="126"/>
+        <location filename="../src/gui/actionhandler.cpp" line="123"/>
         <source>Exit code: %1
 </source>
         <translation type="unfinished"/>
     </message>
     <message>
-        <location filename="../src/gui/actionhandler.cpp" line="148"/>
+        <location filename="../src/gui/actionhandler.cpp" line="145"/>
         <source>Command %1</source>
         <translation type="unfinished"/>
     </message>
@@ -1605,170 +1605,158 @@
         <translation type="unfinished"/>
     </message>
     <message>
-        <location filename="../src/gui/configurationmanager.cpp" line="526"/>
+        <location filename="../src/gui/configurationmanager.cpp" line="522"/>
         <source>New command</source>
         <translation type="unfinished"/>
     </message>
     <message>
-        <location filename="../src/gui/configurationmanager.cpp" line="531"/>
+        <location filename="../src/gui/configurationmanager.cpp" line="527"/>
         <source>Ignore items with no or single character</source>
         <translation type="unfinished"/>
     </message>
     <message>
-        <location filename="../src/gui/configurationmanager.cpp" line="537"/>
+        <location filename="../src/gui/configurationmanager.cpp" line="533"/>
         <source>Open in &amp;Browser</source>
         <translation type="unfinished"/>
     </message>
     <message>
-        <location filename="../src/gui/configurationmanager.cpp" line="544"/>
+        <location filename="../src/gui/configurationmanager.cpp" line="540"/>
         <source>Paste as Plain Text</source>
         <translation type="unfinished"/>
     </message>
     <message>
-        <location filename="../src/gui/configurationmanager.cpp" line="550"/>
+        <location filename="../src/gui/configurationmanager.cpp" line="546"/>
         <source>Shift+Return</source>
         <translation type="unfinished"/>
     </message>
     <message>
-        <location filename="../src/gui/configurationmanager.cpp" line="552"/>
+        <location filename="../src/gui/configurationmanager.cpp" line="548"/>
         <source>Autoplay videos</source>
         <translation type="unfinished"/>
     </message>
     <message>
-        <location filename="../src/gui/configurationmanager.cpp" line="560"/>
+        <location filename="../src/gui/configurationmanager.cpp" line="556"/>
         <source>Copy URL (web address) to other tab</source>
         <translation type="unfinished"/>
     </message>
     <message>
-        <location filename="../src/gui/configurationmanager.cpp" line="566"/>
+        <location filename="../src/gui/configurationmanager.cpp" line="562"/>
         <source>Create thumbnail (needs ImageMagick)</source>
         <translation type="unfinished"/>
     </message>
     <message>
-        <location filename="../src/gui/configurationmanager.cpp" line="573"/>
+        <location filename="../src/gui/configurationmanager.cpp" line="569"/>
         <source>Create QR Code from URL (needs qrencode)</source>
         <translation type="unfinished"/>
     </message>
     <message>
-        <location filename="../src/gui/configurationmanager.cpp" line="581"/>
+        <location filename="../src/gui/configurationmanager.cpp" line="577"/>
         <source>Add to &amp;TODO tab</source>
         <translation type="unfinished"/>
     </message>
     <message>
-        <location filename="../src/gui/configurationmanager.cpp" line="587"/>
+        <location filename="../src/gui/configurationmanager.cpp" line="583"/>
         <source>Move to &amp;TODO tab</source>
         <translation type="unfinished"/>
     </message>
     <message>
-        <location filename="../src/gui/configurationmanager.cpp" line="594"/>
+        <location filename="../src/gui/configurationmanager.cpp" line="590"/>
         <source>Ignore copied files</source>
         <translation type="unfinished"/>
     </message>
     <message>
-<<<<<<< HEAD
-        <location filename="../src/gui/configurationmanager.cpp" line="601"/>
-        <source>Ignore *&quot;Password&quot;* window</source>
-        <translation type="unfinished"></translation>
-=======
         <location filename="../src/gui/configurationmanager.cpp" line="597"/>
         <source>Ignore *"Password"* window</source>
         <translation type="unfinished"/>
->>>>>>> debc8cb5
-    </message>
-    <message>
-        <location filename="../src/gui/configurationmanager.cpp" line="602"/>
+    </message>
+    <message>
+        <location filename="../src/gui/configurationmanager.cpp" line="598"/>
         <source>Password</source>
         <translation type="unfinished"/>
     </message>
     <message>
-        <location filename="../src/gui/configurationmanager.cpp" line="609"/>
+        <location filename="../src/gui/configurationmanager.cpp" line="605"/>
         <source>Encrypt (needs GnuPG)</source>
         <translation type="unfinished"/>
     </message>
     <message>
-        <location filename="../src/gui/configurationmanager.cpp" line="616"/>
-        <location filename="../src/gui/configurationmanager.cpp" line="625"/>
+        <location filename="../src/gui/configurationmanager.cpp" line="612"/>
+        <location filename="../src/gui/configurationmanager.cpp" line="621"/>
         <source>Ctrl+L</source>
         <translation type="unfinished"/>
     </message>
     <message>
-        <location filename="../src/gui/configurationmanager.cpp" line="618"/>
+        <location filename="../src/gui/configurationmanager.cpp" line="614"/>
         <source>Decrypt</source>
         <translation type="unfinished"/>
     </message>
     <message>
-        <location filename="../src/gui/configurationmanager.cpp" line="627"/>
+        <location filename="../src/gui/configurationmanager.cpp" line="623"/>
         <source>Decrypt and Copy</source>
         <translation type="unfinished"/>
     </message>
     <message>
-        <location filename="../src/gui/configurationmanager.cpp" line="632"/>
+        <location filename="../src/gui/configurationmanager.cpp" line="628"/>
         <source>Ctrl+Shift+L</source>
         <translation type="unfinished"/>
     </message>
     <message>
-        <location filename="../src/gui/configurationmanager.cpp" line="634"/>
+        <location filename="../src/gui/configurationmanager.cpp" line="630"/>
         <source>Move to Trash</source>
         <translation type="unfinished"/>
     </message>
     <message>
-        <location filename="../src/gui/configurationmanager.cpp" line="637"/>
+        <location filename="../src/gui/configurationmanager.cpp" line="633"/>
         <source>(trash)</source>
         <translation type="unfinished"/>
     </message>
     <message>
-        <location filename="../src/gui/configurationmanager.cpp" line="688"/>
+        <location filename="../src/gui/configurationmanager.cpp" line="684"/>
         <source>Cannot create directory for settings %1!</source>
         <translation type="unfinished"/>
     </message>
     <message>
-<<<<<<< HEAD
-        <location filename="../src/gui/configurationmanager.cpp" line="1082"/>
-        <source>Invalid value for option &quot;%1&quot;</source>
-        <translation type="unfinished"></translation>
-=======
         <location filename="../src/gui/configurationmanager.cpp" line="1071"/>
         <source>Invalid value for option "%1"</source>
         <translation type="unfinished"/>
->>>>>>> debc8cb5
-    </message>
-    <message>
-        <location filename="../src/gui/configurationmanager.cpp" line="1177"/>
+    </message>
+    <message>
+        <location filename="../src/gui/configurationmanager.cpp" line="1166"/>
         <source>Reset preferences?</source>
         <translation type="unfinished"/>
     </message>
     <message>
-        <location filename="../src/gui/configurationmanager.cpp" line="1178"/>
+        <location filename="../src/gui/configurationmanager.cpp" line="1167"/>
         <source>This action will reset all your preferences (in all tabs) to default values.&lt;br /&gt;&lt;br /&gt;Do you really want to &lt;strong&gt;reset all preferences&lt;/strong&gt;?</source>
         <translation type="unfinished"/>
     </message>
     <message>
-        <location filename="../src/gui/configurationmanager.cpp" line="1362"/>
+        <location filename="../src/gui/configurationmanager.cpp" line="1351"/>
         <source>Restart Required</source>
         <translation type="unfinished"/>
     </message>
     <message>
-        <location filename="../src/gui/configurationmanager.cpp" line="1363"/>
+        <location filename="../src/gui/configurationmanager.cpp" line="1352"/>
         <source>Language will be changed after application is restarted.</source>
         <translation type="unfinished"/>
     </message>
     <message>
+        <location filename="../src/gui/configurationmanager.cpp" line="1376"/>
+        <source>Open Files with Commands</source>
+        <translation type="unfinished"/>
+    </message>
+    <message>
+        <location filename="../src/gui/configurationmanager.cpp" line="1377"/>
+        <source>Commands (*.ini);; CopyQ Configuration (copyq.conf copyq-*.conf)</source>
+        <translation type="unfinished"/>
+    </message>
+    <message>
+        <location filename="../src/gui/configurationmanager.cpp" line="1386"/>
+        <source>Save Selected Commands</source>
+        <translation type="unfinished"/>
+    </message>
+    <message>
         <location filename="../src/gui/configurationmanager.cpp" line="1387"/>
-        <source>Open Files with Commands</source>
-        <translation type="unfinished"/>
-    </message>
-    <message>
-        <location filename="../src/gui/configurationmanager.cpp" line="1388"/>
-        <source>Commands (*.ini);; CopyQ Configuration (copyq.conf copyq-*.conf)</source>
-        <translation type="unfinished"/>
-    </message>
-    <message>
-        <location filename="../src/gui/configurationmanager.cpp" line="1397"/>
-        <source>Save Selected Commands</source>
-        <translation type="unfinished"/>
-    </message>
-    <message>
-        <location filename="../src/gui/configurationmanager.cpp" line="1398"/>
         <source>Commands (*.ini)</source>
         <translation type="unfinished"/>
     </message>
@@ -1989,12 +1977,12 @@
 <context>
     <name>IconSelectButton</name>
     <message>
-        <location filename="../src/gui/iconselectbutton.cpp" line="35"/>
+        <location filename="../src/gui/iconselectbutton.cpp" line="33"/>
         <source>Select Icon...</source>
         <translation type="unfinished"/>
     </message>
     <message>
-        <location filename="../src/gui/iconselectbutton.cpp" line="72"/>
+        <location filename="../src/gui/iconselectbutton.cpp" line="70"/>
         <source>...</source>
         <comment>Select/browse icon.</comment>
         <translation type="unfinished"/>
@@ -2003,22 +1991,22 @@
 <context>
     <name>IconSelectDialog</name>
     <message>
-        <location filename="../src/gui/iconselectdialog.cpp" line="37"/>
+        <location filename="../src/gui/iconselectdialog.cpp" line="39"/>
         <source>CopyQ Select Icon</source>
         <translation type="unfinished"/>
     </message>
     <message>
-        <location filename="../src/gui/iconselectdialog.cpp" line="67"/>
+        <location filename="../src/gui/iconselectdialog.cpp" line="69"/>
         <source>Browse...</source>
         <translation type="unfinished"/>
     </message>
     <message>
-        <location filename="../src/gui/iconselectdialog.cpp" line="113"/>
+        <location filename="../src/gui/iconselectdialog.cpp" line="124"/>
         <source>Open Icon file</source>
         <translation type="unfinished"/>
     </message>
     <message>
-        <location filename="../src/gui/iconselectdialog.cpp" line="114"/>
+        <location filename="../src/gui/iconselectdialog.cpp" line="125"/>
         <source>Image Files (*.png *.jpg *.jpeg *.bmp *.ico *.svg)</source>
         <translation type="unfinished"/>
     </message>
@@ -2619,84 +2607,84 @@
         <translation type="unfinished"/>
     </message>
     <message>
-        <location filename="../src/gui/mainwindow.cpp" line="738"/>
+        <location filename="../src/gui/mainwindow.cpp" line="729"/>
         <source>CopyQ Error</source>
         <comment>Notification error message title</comment>
         <translation type="unfinished"/>
     </message>
     <message>
-        <location filename="../src/gui/mainwindow.cpp" line="1019"/>
+        <location filename="../src/gui/mainwindow.cpp" line="1010"/>
         <source>&amp;clipboard</source>
         <translation type="unfinished"/>
     </message>
     <message>
-        <location filename="../src/gui/mainwindow.cpp" line="1371"/>
+        <location filename="../src/gui/mainwindow.cpp" line="1355"/>
         <source>Clipboard:
 %1</source>
         <comment>Tray tooltip format</comment>
         <translation type="unfinished"/>
     </message>
     <message>
-        <location filename="../src/gui/mainwindow.cpp" line="1376"/>
+        <location filename="../src/gui/mainwindow.cpp" line="1360"/>
         <source>%1 - CopyQ</source>
         <comment>Main window title format (%1 is clipboard content label)</comment>
         <translation type="unfinished"/>
     </message>
     <message>
-        <location filename="../src/gui/mainwindow.cpp" line="1379"/>
+        <location filename="../src/gui/mainwindow.cpp" line="1363"/>
         <source>%1 - %2 - CopyQ</source>
         <comment>Main window title format (%1 is clipboard content label, %2 is session name)</comment>
         <translation type="unfinished"/>
     </message>
     <message>
-        <location filename="../src/gui/mainwindow.cpp" line="1645"/>
+        <location filename="../src/gui/mainwindow.cpp" line="1629"/>
         <source>&amp;Clipboard: %1</source>
         <comment>Tray menu clipboard item format</comment>
         <translation type="unfinished"/>
     </message>
     <message>
-        <location filename="../src/gui/mainwindow.cpp" line="1842"/>
-        <location filename="../src/gui/mainwindow.cpp" line="1900"/>
+        <location filename="../src/gui/mainwindow.cpp" line="1826"/>
+        <location filename="../src/gui/mainwindow.cpp" line="1884"/>
         <source>CopyQ Items (*.cpq)</source>
         <translation type="unfinished"/>
     </message>
     <message>
-        <location filename="../src/gui/mainwindow.cpp" line="1850"/>
+        <location filename="../src/gui/mainwindow.cpp" line="1834"/>
         <source>CopyQ Error Saving File</source>
         <translation type="unfinished"/>
     </message>
     <message>
-        <location filename="../src/gui/mainwindow.cpp" line="1851"/>
+        <location filename="../src/gui/mainwindow.cpp" line="1835"/>
         <source>Cannot save file %1!</source>
         <translation type="unfinished"/>
     </message>
     <message>
-        <location filename="../src/gui/mainwindow.cpp" line="1905"/>
+        <location filename="../src/gui/mainwindow.cpp" line="1889"/>
         <source>CopyQ Error Opening File</source>
         <translation type="unfinished"/>
     </message>
     <message>
-        <location filename="../src/gui/mainwindow.cpp" line="1906"/>
+        <location filename="../src/gui/mainwindow.cpp" line="1890"/>
         <source>Cannot open file %1!</source>
         <translation type="unfinished"/>
     </message>
     <message>
-        <location filename="../src/gui/mainwindow.cpp" line="2043"/>
+        <location filename="../src/gui/mainwindow.cpp" line="2026"/>
         <source>Remove All Tabs in Group?</source>
         <translation type="unfinished"/>
     </message>
     <message>
-        <location filename="../src/gui/mainwindow.cpp" line="2044"/>
+        <location filename="../src/gui/mainwindow.cpp" line="2027"/>
         <source>Do you want to remove &lt;strong&gt;all tabs&lt;/strong&gt; in group &lt;strong&gt;%1&lt;/strong&gt;?</source>
         <translation type="unfinished"/>
     </message>
     <message>
-        <location filename="../src/gui/mainwindow.cpp" line="2089"/>
+        <location filename="../src/gui/mainwindow.cpp" line="2072"/>
         <source>Remove Tab?</source>
         <translation type="unfinished"/>
     </message>
     <message>
-        <location filename="../src/gui/mainwindow.cpp" line="2090"/>
+        <location filename="../src/gui/mainwindow.cpp" line="2073"/>
         <source>Do you want to remove tab &lt;strong&gt;%1&lt;/strong&gt;?</source>
         <translation type="unfinished"/>
     </message>
@@ -2865,418 +2853,397 @@
 <context>
     <name>Scriptable</name>
     <message>
+        <location filename="../src/scriptable/scriptable.cpp" line="91"/>
+        <source>Show main window.</source>
+        <translation type="unfinished"/>
+    </message>
+    <message>
+        <location filename="../src/scriptable/scriptable.cpp" line="93"/>
+        <source>Hide main window.</source>
+        <translation type="unfinished"/>
+    </message>
+    <message>
         <location filename="../src/scriptable/scriptable.cpp" line="95"/>
-        <source>Show main window.</source>
+        <source>Show or hide main window.</source>
         <translation type="unfinished"/>
     </message>
     <message>
         <location filename="../src/scriptable/scriptable.cpp" line="97"/>
-        <source>Hide main window.</source>
+        <source>Open context menu.</source>
         <translation type="unfinished"/>
     </message>
     <message>
         <location filename="../src/scriptable/scriptable.cpp" line="99"/>
-        <source>Show or hide main window.</source>
+        <source>Exit server.</source>
         <translation type="unfinished"/>
     </message>
     <message>
         <location filename="../src/scriptable/scriptable.cpp" line="101"/>
-        <source>Open context menu.</source>
-        <translation type="unfinished"/>
-    </message>
-    <message>
-        <location filename="../src/scriptable/scriptable.cpp" line="103"/>
-        <source>Exit server.</source>
+        <source>Disable or enable clipboard content storing.</source>
+        <translation type="unfinished"/>
+    </message>
+    <message>
+        <location filename="../src/scriptable/scriptable.cpp" line="104"/>
+        <source>Print clipboard content.</source>
         <translation type="unfinished"/>
     </message>
     <message>
         <location filename="../src/scriptable/scriptable.cpp" line="105"/>
-        <source>Disable or enable clipboard content storing.</source>
+        <location filename="../src/scriptable/scriptable.cpp" line="109"/>
+        <location filename="../src/scriptable/scriptable.cpp" line="117"/>
+        <location filename="../src/scriptable/scriptable.cpp" line="119"/>
+        <location filename="../src/scriptable/scriptable.cpp" line="150"/>
+        <location filename="../src/scriptable/scriptable.cpp" line="153"/>
+        <location filename="../src/scriptable/scriptable.cpp" line="155"/>
+        <source>MIME</source>
         <translation type="unfinished"/>
     </message>
     <message>
         <location filename="../src/scriptable/scriptable.cpp" line="108"/>
-        <source>Print clipboard content.</source>
-        <translation type="unfinished"/>
-    </message>
-    <message>
-        <location filename="../src/scriptable/scriptable.cpp" line="109"/>
-        <location filename="../src/scriptable/scriptable.cpp" line="113"/>
-        <location filename="../src/scriptable/scriptable.cpp" line="121"/>
-        <location filename="../src/scriptable/scriptable.cpp" line="123"/>
-        <location filename="../src/scriptable/scriptable.cpp" line="154"/>
-        <location filename="../src/scriptable/scriptable.cpp" line="157"/>
-        <location filename="../src/scriptable/scriptable.cpp" line="159"/>
-        <source>MIME</source>
+        <source>Print X11 selection content.</source>
         <translation type="unfinished"/>
     </message>
     <message>
         <location filename="../src/scriptable/scriptable.cpp" line="112"/>
-        <source>Print X11 selection content.</source>
-        <translation type="unfinished"/>
-    </message>
-    <message>
-        <location filename="../src/scriptable/scriptable.cpp" line="116"/>
         <source>Paste clipboard to current window
 (may not work with some applications).</source>
         <translation type="unfinished"/>
     </message>
     <message>
-        <location filename="../src/scriptable/scriptable.cpp" line="118"/>
+        <location filename="../src/scriptable/scriptable.cpp" line="114"/>
         <source>Set clipboard text.</source>
         <translation type="unfinished"/>
     </message>
     <message>
-        <location filename="../src/scriptable/scriptable.cpp" line="119"/>
+        <location filename="../src/scriptable/scriptable.cpp" line="115"/>
+        <location filename="../src/scriptable/scriptable.cpp" line="132"/>
         <location filename="../src/scriptable/scriptable.cpp" line="136"/>
-        <location filename="../src/scriptable/scriptable.cpp" line="140"/>
         <source>TEXT</source>
         <translation type="unfinished"/>
     </message>
     <message>
-        <location filename="../src/scriptable/scriptable.cpp" line="120"/>
+        <location filename="../src/scriptable/scriptable.cpp" line="116"/>
         <source>
 Set clipboard content.</source>
         <translation type="unfinished"/>
     </message>
     <message>
+        <location filename="../src/scriptable/scriptable.cpp" line="118"/>
+        <location filename="../src/scriptable/scriptable.cpp" line="119"/>
+        <location filename="../src/scriptable/scriptable.cpp" line="154"/>
+        <location filename="../src/scriptable/scriptable.cpp" line="155"/>
+        <source>DATA</source>
+        <translation type="unfinished"/>
+    </message>
+    <message>
         <location filename="../src/scriptable/scriptable.cpp" line="122"/>
-        <location filename="../src/scriptable/scriptable.cpp" line="123"/>
-        <location filename="../src/scriptable/scriptable.cpp" line="158"/>
+        <source>Print number of items in history.</source>
+        <translation type="unfinished"/>
+    </message>
+    <message>
+        <location filename="../src/scriptable/scriptable.cpp" line="124"/>
+        <source>Copy item in the row to clipboard.</source>
+        <translation type="unfinished"/>
+    </message>
+    <message>
+        <location filename="../src/scriptable/scriptable.cpp" line="125"/>
+        <location filename="../src/scriptable/scriptable.cpp" line="135"/>
+        <location filename="../src/scriptable/scriptable.cpp" line="150"/>
+        <location filename="../src/scriptable/scriptable.cpp" line="152"/>
+        <source>ROW</source>
+        <translation type="unfinished"/>
+    </message>
+    <message>
+        <location filename="../src/scriptable/scriptable.cpp" line="127"/>
+        <source>Copy next item from current tab to clipboard.</source>
+        <translation type="unfinished"/>
+    </message>
+    <message>
+        <location filename="../src/scriptable/scriptable.cpp" line="129"/>
+        <source>Copy previous item from current tab to clipboard.</source>
+        <translation type="unfinished"/>
+    </message>
+    <message>
+        <location filename="../src/scriptable/scriptable.cpp" line="131"/>
+        <source>Add text into clipboard.</source>
+        <translation type="unfinished"/>
+    </message>
+    <message>
+        <location filename="../src/scriptable/scriptable.cpp" line="134"/>
+        <source>Insert text into given row.</source>
+        <translation type="unfinished"/>
+    </message>
+    <message>
+        <location filename="../src/scriptable/scriptable.cpp" line="138"/>
+        <source>Remove items in given rows.</source>
+        <translation type="unfinished"/>
+    </message>
+    <message>
+        <location filename="../src/scriptable/scriptable.cpp" line="139"/>
+        <location filename="../src/scriptable/scriptable.cpp" line="143"/>
         <location filename="../src/scriptable/scriptable.cpp" line="159"/>
-        <source>DATA</source>
-        <translation type="unfinished"/>
-    </message>
-    <message>
-        <location filename="../src/scriptable/scriptable.cpp" line="126"/>
-        <source>Print number of items in history.</source>
-        <translation type="unfinished"/>
-    </message>
-    <message>
-        <location filename="../src/scriptable/scriptable.cpp" line="128"/>
-        <source>Copy item in the row to clipboard.</source>
-        <translation type="unfinished"/>
-    </message>
-    <message>
-        <location filename="../src/scriptable/scriptable.cpp" line="129"/>
-        <location filename="../src/scriptable/scriptable.cpp" line="139"/>
-        <location filename="../src/scriptable/scriptable.cpp" line="154"/>
-        <location filename="../src/scriptable/scriptable.cpp" line="156"/>
-        <source>ROW</source>
-        <translation type="unfinished"/>
-    </message>
-    <message>
-        <location filename="../src/scriptable/scriptable.cpp" line="131"/>
-        <source>Copy next item from current tab to clipboard.</source>
-        <translation type="unfinished"/>
-    </message>
-    <message>
-        <location filename="../src/scriptable/scriptable.cpp" line="133"/>
-        <source>Copy previous item from current tab to clipboard.</source>
-        <translation type="unfinished"/>
-    </message>
-    <message>
-        <location filename="../src/scriptable/scriptable.cpp" line="135"/>
-        <source>Add text into clipboard.</source>
-        <translation type="unfinished"/>
-    </message>
-    <message>
-        <location filename="../src/scriptable/scriptable.cpp" line="138"/>
-        <source>Insert text into given row.</source>
-        <translation type="unfinished"/>
-    </message>
-    <message>
-        <location filename="../src/scriptable/scriptable.cpp" line="142"/>
-        <source>Remove items in given rows.</source>
-        <translation type="unfinished"/>
-    </message>
-    <message>
-        <location filename="../src/scriptable/scriptable.cpp" line="143"/>
-        <location filename="../src/scriptable/scriptable.cpp" line="147"/>
         <location filename="../src/scriptable/scriptable.cpp" line="163"/>
-        <location filename="../src/scriptable/scriptable.cpp" line="167"/>
         <source>ROWS</source>
         <translation type="unfinished"/>
     </message>
     <message>
-        <location filename="../src/scriptable/scriptable.cpp" line="145"/>
+        <location filename="../src/scriptable/scriptable.cpp" line="141"/>
         <source>Edit items or edit new one.
 Value -1 is for current text in clipboard.</source>
         <translation type="unfinished"/>
     </message>
     <message>
-        <location filename="../src/scriptable/scriptable.cpp" line="150"/>
+        <location filename="../src/scriptable/scriptable.cpp" line="146"/>
         <source>Set separator for items on output.</source>
         <translation type="unfinished"/>
     </message>
     <message>
+        <location filename="../src/scriptable/scriptable.cpp" line="147"/>
+        <location filename="../src/scriptable/scriptable.cpp" line="164"/>
+        <source>SEPARATOR</source>
+        <translation type="unfinished"/>
+    </message>
+    <message>
+        <location filename="../src/scriptable/scriptable.cpp" line="149"/>
+        <source>Print raw data of clipboard or item in row.</source>
+        <translation type="unfinished"/>
+    </message>
+    <message>
         <location filename="../src/scriptable/scriptable.cpp" line="151"/>
-        <location filename="../src/scriptable/scriptable.cpp" line="168"/>
-        <source>SEPARATOR</source>
-        <translation type="unfinished"/>
-    </message>
-    <message>
-        <location filename="../src/scriptable/scriptable.cpp" line="153"/>
-        <source>Print raw data of clipboard or item in row.</source>
-        <translation type="unfinished"/>
-    </message>
-    <message>
-        <location filename="../src/scriptable/scriptable.cpp" line="155"/>
         <source>
 Write raw data to given row.</source>
         <translation type="unfinished"/>
     </message>
     <message>
-        <location filename="../src/scriptable/scriptable.cpp" line="162"/>
+        <location filename="../src/scriptable/scriptable.cpp" line="158"/>
         <source>Show action dialog.</source>
         <translation type="unfinished"/>
     </message>
     <message>
-        <location filename="../src/scriptable/scriptable.cpp" line="165"/>
+        <location filename="../src/scriptable/scriptable.cpp" line="161"/>
         <source>
 Run PROGRAM on item text in the rows.
 Use %1 in PROGRAM to pass text as argument.</source>
         <translation type="unfinished"/>
     </message>
     <message>
-        <location filename="../src/scriptable/scriptable.cpp" line="168"/>
+        <location filename="../src/scriptable/scriptable.cpp" line="164"/>
         <source>PROGRAM</source>
         <translation type="unfinished"/>
     </message>
     <message>
-        <location filename="../src/scriptable/scriptable.cpp" line="170"/>
+        <location filename="../src/scriptable/scriptable.cpp" line="166"/>
         <source>
 Show tray popup message for TIME milliseconds.</source>
         <translation type="unfinished"/>
     </message>
     <message>
-        <location filename="../src/scriptable/scriptable.cpp" line="171"/>
+        <location filename="../src/scriptable/scriptable.cpp" line="167"/>
         <source>TITLE</source>
         <translation type="unfinished"/>
     </message>
     <message>
+        <location filename="../src/scriptable/scriptable.cpp" line="168"/>
+        <source>MESSAGE</source>
+        <translation type="unfinished"/>
+    </message>
+    <message>
+        <location filename="../src/scriptable/scriptable.cpp" line="169"/>
+        <source>TIME</source>
+        <translation type="unfinished"/>
+    </message>
+    <message>
         <location filename="../src/scriptable/scriptable.cpp" line="172"/>
-        <source>MESSAGE</source>
-        <translation type="unfinished"/>
-    </message>
-    <message>
-        <location filename="../src/scriptable/scriptable.cpp" line="173"/>
-        <source>TIME</source>
-        <translation type="unfinished"/>
-    </message>
-    <message>
-        <location filename="../src/scriptable/scriptable.cpp" line="176"/>
         <source>List available tab names.</source>
         <translation type="unfinished"/>
     </message>
     <message>
-        <location filename="../src/scriptable/scriptable.cpp" line="178"/>
+        <location filename="../src/scriptable/scriptable.cpp" line="174"/>
         <source>Run command on tab with given name.
 Tab is created if it doesn't exist.
 Default is the first tab.</source>
         <translation type="unfinished"/>
     </message>
     <message>
+        <location filename="../src/scriptable/scriptable.cpp" line="177"/>
         <location filename="../src/scriptable/scriptable.cpp" line="181"/>
+        <location filename="../src/scriptable/scriptable.cpp" line="184"/>
+        <source>NAME</source>
+        <translation type="unfinished"/>
+    </message>
+    <message>
+        <location filename="../src/scriptable/scriptable.cpp" line="178"/>
+        <location filename="../src/scriptable/scriptable.cpp" line="214"/>
+        <location filename="../src/scriptable/scriptable.cpp" line="229"/>
+        <source>COMMAND</source>
+        <translation type="unfinished"/>
+    </message>
+    <message>
+        <location filename="../src/scriptable/scriptable.cpp" line="180"/>
+        <source>Remove tab.</source>
+        <translation type="unfinished"/>
+    </message>
+    <message>
+        <location filename="../src/scriptable/scriptable.cpp" line="183"/>
+        <source>Rename tab.</source>
+        <translation type="unfinished"/>
+    </message>
+    <message>
         <location filename="../src/scriptable/scriptable.cpp" line="185"/>
+        <source>NEW_NAME</source>
+        <translation type="unfinished"/>
+    </message>
+    <message>
         <location filename="../src/scriptable/scriptable.cpp" line="188"/>
-        <source>NAME</source>
-        <translation type="unfinished"/>
-    </message>
-    <message>
-        <location filename="../src/scriptable/scriptable.cpp" line="182"/>
-        <location filename="../src/scriptable/scriptable.cpp" line="218"/>
-        <location filename="../src/scriptable/scriptable.cpp" line="233"/>
-        <source>COMMAND</source>
-        <translation type="unfinished"/>
-    </message>
-    <message>
-        <location filename="../src/scriptable/scriptable.cpp" line="184"/>
-        <source>Remove tab.</source>
-        <translation type="unfinished"/>
-    </message>
-    <message>
-        <location filename="../src/scriptable/scriptable.cpp" line="187"/>
-        <source>Rename tab.</source>
+        <source>Export items to file.</source>
         <translation type="unfinished"/>
     </message>
     <message>
         <location filename="../src/scriptable/scriptable.cpp" line="189"/>
-        <source>NEW_NAME</source>
-        <translation type="unfinished"/>
-    </message>
-    <message>
         <location filename="../src/scriptable/scriptable.cpp" line="192"/>
-        <source>Export items to file.</source>
-        <translation type="unfinished"/>
-    </message>
-    <message>
-        <location filename="../src/scriptable/scriptable.cpp" line="193"/>
-        <location filename="../src/scriptable/scriptable.cpp" line="196"/>
         <source>FILE_NAME</source>
         <translation type="unfinished"/>
     </message>
     <message>
+        <location filename="../src/scriptable/scriptable.cpp" line="191"/>
+        <source>Import items from file.</source>
+        <translation type="unfinished"/>
+    </message>
+    <message>
         <location filename="../src/scriptable/scriptable.cpp" line="195"/>
-        <source>Import items from file.</source>
-        <translation type="unfinished"/>
-    </message>
-    <message>
-        <location filename="../src/scriptable/scriptable.cpp" line="199"/>
         <source>List all options.</source>
         <translation type="unfinished"/>
     </message>
     <message>
+        <location filename="../src/scriptable/scriptable.cpp" line="197"/>
+        <source>Get option value.</source>
+        <translation type="unfinished"/>
+    </message>
+    <message>
+        <location filename="../src/scriptable/scriptable.cpp" line="198"/>
         <location filename="../src/scriptable/scriptable.cpp" line="201"/>
-        <source>Get option value.</source>
+        <source>OPTION</source>
+        <translation type="unfinished"/>
+    </message>
+    <message>
+        <location filename="../src/scriptable/scriptable.cpp" line="200"/>
+        <source>Set option value.</source>
         <translation type="unfinished"/>
     </message>
     <message>
         <location filename="../src/scriptable/scriptable.cpp" line="202"/>
+        <source>VALUE</source>
+        <translation type="unfinished"/>
+    </message>
+    <message>
         <location filename="../src/scriptable/scriptable.cpp" line="205"/>
-        <source>OPTION</source>
-        <translation type="unfinished"/>
-    </message>
-    <message>
-        <location filename="../src/scriptable/scriptable.cpp" line="204"/>
-        <source>Set option value.</source>
-        <translation type="unfinished"/>
-    </message>
-    <message>
-        <location filename="../src/scriptable/scriptable.cpp" line="206"/>
-        <source>VALUE</source>
-        <translation type="unfinished"/>
-    </message>
-    <message>
-        <location filename="../src/scriptable/scriptable.cpp" line="209"/>
         <source>
 Evaluate ECMAScript program.
 Arguments are accessible using with "arguments(0..N)".</source>
         <translation type="unfinished"/>
     </message>
     <message>
-        <location filename="../src/scriptable/scriptable.cpp" line="211"/>
+        <location filename="../src/scriptable/scriptable.cpp" line="207"/>
         <source>SCRIPT</source>
         <translation type="unfinished"/>
     </message>
     <message>
-        <location filename="../src/scriptable/scriptable.cpp" line="212"/>
+        <location filename="../src/scriptable/scriptable.cpp" line="208"/>
         <source>ARGUMENTS</source>
         <translation type="unfinished"/>
     </message>
     <message>
-        <location filename="../src/scriptable/scriptable.cpp" line="214"/>
+        <location filename="../src/scriptable/scriptable.cpp" line="210"/>
         <source>
 Starts or connects to application instance with given session name.</source>
         <translation type="unfinished"/>
     </message>
     <message>
-        <location filename="../src/scriptable/scriptable.cpp" line="215"/>
+        <location filename="../src/scriptable/scriptable.cpp" line="211"/>
         <source>SESSION</source>
         <translation type="unfinished"/>
     </message>
     <message>
-        <location filename="../src/scriptable/scriptable.cpp" line="217"/>
+        <location filename="../src/scriptable/scriptable.cpp" line="213"/>
         <source>
 Print help for COMMAND or all commands.</source>
         <translation type="unfinished"/>
     </message>
     <message>
-        <location filename="../src/scriptable/scriptable.cpp" line="220"/>
+        <location filename="../src/scriptable/scriptable.cpp" line="216"/>
         <source>
 Print version of program and libraries.</source>
         <translation type="unfinished"/>
     </message>
     <message>
-        <location filename="../src/scriptable/scriptable.cpp" line="233"/>
+        <location filename="../src/scriptable/scriptable.cpp" line="229"/>
         <source>Usage: copyq [%1]</source>
         <translation type="unfinished"/>
     </message>
     <message>
-        <location filename="../src/scriptable/scriptable.cpp" line="234"/>
+        <location filename="../src/scriptable/scriptable.cpp" line="230"/>
         <source>Starts server if no command is specified.</source>
         <translation type="unfinished"/>
     </message>
     <message>
-        <location filename="../src/scriptable/scriptable.cpp" line="235"/>
+        <location filename="../src/scriptable/scriptable.cpp" line="231"/>
         <source>  COMMANDs:</source>
         <translation type="unfinished"/>
     </message>
     <message>
-        <location filename="../src/scriptable/scriptable.cpp" line="240"/>
+        <location filename="../src/scriptable/scriptable.cpp" line="236"/>
         <source>NOTES:</source>
         <translation type="unfinished"/>
     </message>
     <message>
-        <location filename="../src/scriptable/scriptable.cpp" line="241"/>
+        <location filename="../src/scriptable/scriptable.cpp" line="237"/>
         <source>  - Use dash argument (-) to read data from stdandard input.</source>
         <translation type="unfinished"/>
     </message>
     <message>
-        <location filename="../src/scriptable/scriptable.cpp" line="242"/>
+        <location filename="../src/scriptable/scriptable.cpp" line="238"/>
         <source>  - Use double-dash argument (--) to read all following arguments without
     expanding escape sequences (i.e. \n, \t and others).</source>
         <translation type="unfinished"/>
     </message>
     <message>
-<<<<<<< HEAD
-        <location filename="../src/scriptable/scriptable.cpp" line="244"/>
-        <source>  - Use ? for MIME to print available MIME types (default is &quot;text/plain&quot;).</source>
-        <translation type="unfinished"></translation>
-=======
         <location filename="../src/scriptable/scriptable.cpp" line="240"/>
         <source>  - Use ? for MIME to print available MIME types (default is "text/plain").</source>
         <translation type="unfinished"/>
->>>>>>> debc8cb5
-    </message>
-    <message>
-        <location filename="../src/scriptable/scriptable.cpp" line="249"/>
+    </message>
+    <message>
+        <location filename="../src/scriptable/scriptable.cpp" line="245"/>
         <source>Invalid number of arguments!</source>
         <translation type="unfinished"/>
     </message>
     <message>
-        <location filename="../src/scriptable/scriptable.cpp" line="462"/>
+        <location filename="../src/scriptable/scriptable.cpp" line="453"/>
         <location filename="../src/scriptable/scriptableworker.cpp" line="127"/>
         <source>Name "%1" doesn't refer to a function.</source>
         <translation type="unfinished"/>
     </message>
     <message>
-        <location filename="../src/scriptable/scriptable.cpp" line="523"/>
+        <location filename="../src/scriptable/scriptable.cpp" line="514"/>
         <source>Built with: </source>
         <translation type="unfinished"/>
     </message>
     <message>
-        <location filename="../src/scriptable/scriptable.cpp" line="548"/>
+        <location filename="../src/scriptable/scriptable.cpp" line="539"/>
         <source>Command not found!</source>
         <translation type="unfinished"/>
     </message>
     <message>
-        <location filename="../src/scriptable/scriptable.cpp" line="604"/>
+        <location filename="../src/scriptable/scriptable.cpp" line="595"/>
         <source>Terminating server.
 </source>
         <translation type="unfinished"/>
     </message>
     <message>
-        <location filename="../src/scriptable/scriptable.cpp" line="675"/>
+        <location filename="../src/scriptable/scriptable.cpp" line="666"/>
         <source>Failed to set clipboard!</source>
         <translation type="unfinished"/>
     </message>
     <message>
-<<<<<<< HEAD
-        <location filename="../src/scriptable/scriptable.cpp" line="929"/>
-        <source>Cannot save to file &quot;%1&quot;!</source>
-        <translation type="unfinished"></translation>
-    </message>
-    <message>
-        <location filename="../src/scriptable/scriptable.cpp" line="940"/>
-        <source>Cannot import file &quot;%1&quot;!</source>
-        <translation type="unfinished"></translation>
-    </message>
-    <message>
-        <location filename="../src/scriptable/scriptable.cpp" line="952"/>
-        <source>Invalid option &quot;%1&quot;!</source>
-        <translation type="unfinished"></translation>
-=======
         <location filename="../src/scriptable/scriptable.cpp" line="920"/>
         <source>Cannot save to file "%1"!</source>
         <translation type="unfinished"/>
@@ -3290,7 +3257,6 @@
         <location filename="../src/scriptable/scriptable.cpp" line="943"/>
         <source>Invalid option "%1"!</source>
         <translation type="unfinished"/>
->>>>>>> debc8cb5
     </message>
 </context>
 <context>
